--- conflicted
+++ resolved
@@ -562,26 +562,17 @@
 
 class NetworkCommands(object):
     """Class for managing networks."""
-<<<<<<< HEAD
-
-    def create(self, fixed_range=None, num_networks=None, network_size=None,
-            vlan_start=None, vpn_start=None, fixed_range_v6=None,
-            gateway_v6=None, label='public'):
-        """Creates fixed ips for host by range"""
-=======
+
     @optionargs('--project', dest="project_id", help='Project for network')
     @optionargs('--vlan', dest="vlan_start", help='VLAN ID')
     @positionargs('fixed_range', 'num_networks',
                'network_size', 'vlan_start', 'vpn_start', 
-               'fixed_range_v6', 'label', 'project_id', 1)
-    def create(self, fixed_range=None, num_networks=None,
-               network_size=None, vlan_start=None, vpn_start=None, 
-               fixed_range_v6=None, label='public', project_id=None):
-        """Creates fixed ips for host by range
-        arguments: fixed_range=FLAG, [num_networks=FLAG],
-                   [network_size=FLAG], [vlan_start=FLAG], [vpn_start=FLAG], 
-                   [fixed_range_v6=FLAG], [project_id=None]"""
->>>>>>> 3f695222
+               'fixed_range_v6', 'gateway_v6', 'label', 'project_id', 1)
+    def create(self, fixed_range=None, num_networks=None, network_size=None,
+            vlan_start=None, vpn_start=None, fixed_range_v6=None,
+            gateway_v6=None, label='public', project_id=None):
+        """Creates fixed ips for host by range"""
+
         if not fixed_range:
             msg = _('Fixed range in the form of 10.0.0.0/8 is '
                     'required to create networks.')
@@ -608,13 +599,9 @@
                                         vlan_start=int(vlan_start),
                                         vpn_start=int(vpn_start),
                                         cidr_v6=fixed_range_v6,
-<<<<<<< HEAD
                                         gateway_v6=gateway_v6,
-                                        label=label)
-=======
                                         label=label,
                                         project_id=project_id)
->>>>>>> 3f695222
         except ValueError, e:
             print e
             raise e
