--- conflicted
+++ resolved
@@ -686,19 +686,12 @@
     @checks_instance_lock
     def confirm_resize(self, context, instance_id, migration_id):
         """Destroys the source instance."""
-<<<<<<< HEAD
-        context = context.elevated()
-        instance_ref = self.db.instance_get(context, instance_id)
-
-        network_info = self._get_instance_nw_info(context, instance_ref)
-        self.driver.destroy(instance_ref, network_info)
-=======
         migration_ref = self.db.migration_get(context, migration_id)
         instance_ref = self.db.instance_get_by_uuid(context,
                 migration_ref.instance_uuid)
 
-        self.driver.destroy(instance_ref)
->>>>>>> 35deb55f
+        network_info = self._get_instance_nw_info(context, instance_ref)
+        self.driver.destroy(instance_ref, network_info)
         usage_info = utils.usage_from_instance(instance_ref)
         notifier.notify('compute.%s' % self.host,
                             'compute.instance.resize.confirm',
@@ -859,19 +852,10 @@
                     vcpus=instance_type['vcpus'],
                     local_gb=instance_type['local_gb']))
 
-<<<<<<< HEAD
-        # reload the updated instance ref
-        # FIXME(mdietz): is there reload functionality?
-        instance = self.db.instance_get(context, instance_id)
-        network_info = self._get_instance_nw_info(context, instance)
-        self.driver.finish_resize(instance, disk_info, network_info)
-=======
         instance_ref = self.db.instance_get_by_uuid(context,
                                             instance_ref.uuid)
-        network_info = self.network_api.get_instance_nw_info(context,
-                                                             instance_ref)
+        network_info = self._get_instance_nw_info(context, instance_ref)
         self.driver.finish_resize(instance_ref, disk_info, network_info)
->>>>>>> 35deb55f
 
         self.db.migration_update(context, migration_id,
                 {'status': 'finished', })
