--- conflicted
+++ resolved
@@ -219,20 +219,7 @@
         return self.db.instance_update(context, instance_id, kwargs)
 
     def delete(self, context, instance_id):
-<<<<<<< HEAD
-        logging.debug('Going to try to terminate %s' % instance_id)
-        try:
-            instance = self.get(context, instance_id)
-        except exception.NotFound as e:
-            logging.warning(_('Instance % was not found during terminate'),
-                            instance_id)
-            raise e
-
-        if (instance['state_description'] == 'terminating'):
-            logging.warning(_('Instance %s is already being terminated'),
-                            instance_id)
-=======
-        LOG.debug(_("Going to try and terminate %s"), instance_id)
+        LOG.debug(_("Going to try to terminate %s"), instance_id)
         try:
             instance = self.get(context, instance_id)
         except exception.NotFound as e:
@@ -243,7 +230,6 @@
         if (instance['state_description'] == 'terminating'):
             LOG.warning(_("Instance %d is already being terminated"),
                         instance_id)
->>>>>>> 0ed247f3
             return
 
         self.update(context,
