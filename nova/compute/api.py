# vim: tabstop=4 shiftwidth=4 softtabstop=4

# Copyright 2010 United States Government as represented by the
# Administrator of the National Aeronautics and Space Administration.
# All Rights Reserved.
#
#    Licensed under the Apache License, Version 2.0 (the "License"); you may
#    not use this file except in compliance with the License. You may obtain
#    a copy of the License at
#
#         http://www.apache.org/licenses/LICENSE-2.0
#
#    Unless required by applicable law or agreed to in writing, software
#    distributed under the License is distributed on an "AS IS" BASIS, WITHOUT
#    WARRANTIES OR CONDITIONS OF ANY KIND, either express or implied. See the
#    License for the specific language governing permissions and limitations
#    under the License.

"""
Handles all API requests relating to instances (guest vms).
"""

import datetime
import logging
import time

from nova import db
from nova import exception
from nova import flags
from nova import quota
from nova import rpc
from nova import utils
from nova.compute import instance_types
from nova.db import base

FLAGS = flags.FLAGS


def generate_default_hostname(internal_id):
    """Default function to generate a hostname given an instance reference."""
    return str(internal_id)


class ComputeAPI(base.Base):
    """API for interacting with the compute manager."""

    def __init__(self, network_manager=None, image_service=None, **kwargs):
        if not network_manager:
            network_manager = utils.import_object(FLAGS.network_manager)
        self.network_manager = network_manager
        if not image_service:
            image_service = utils.import_object(FLAGS.image_service)
        self.image_service = image_service
        super(ComputeAPI, self).__init__(**kwargs)

    def create_instances(self, context, instance_type, image_id, min_count=1,
                         max_count=1, kernel_id=None, ramdisk_id=None,
                         display_name='', description='', key_name=None,
                         key_data=None, security_group='default',
                         generate_hostname=generate_default_hostname):
        """Create the number of instances requested if quote and
        other arguments check out ok."""

        num_instances = quota.allowed_instances(context, max_count,
                                                instance_type)
        if num_instances < min_count:
            logging.warn("Quota exceeeded for %s, tried to run %s instances",
                         context.project_id, min_count)
            raise quota.QuotaError("Instance quota exceeded. You can only "
                                   "run %s more instances of this type." %
                                   num_instances, "InstanceLimitExceeded")

        is_vpn = image_id == FLAGS.vpn_image_id
        if not is_vpn:
            image = self.image_service.show(context, image_id)
            if kernel_id is None:
                kernel_id = image.get('kernelId', FLAGS.default_kernel)
            if ramdisk_id is None:
                ramdisk_id = image.get('ramdiskId', FLAGS.default_ramdisk)
<<<<<<< HEAD
            #Salvatore - No kernel and ramdisk for raw images
            if (kernel_id == str(FLAGS.null_kernel)):
                kernel_id = None
                ramdisk_id = None
                logging.debug("Creating a raw instance")

            # Make sure we have access to kernel and ramdisk (if not raw)
            if (kernel_id != None):
                image_service.show(context, kernel_id)
            if (ramdisk_id != None):
                image_service.show(context, ramdisk_id)
=======

            # Make sure we have access to kernel and ramdisk
            self.image_service.show(context, kernel_id)
            self.image_service.show(context, ramdisk_id)
>>>>>>> edff8090

        if security_group is None:
            security_group = ['default']
        if not type(security_group) is list:
            security_group = [security_group]

        security_groups = []
        self.ensure_default_security_group(context)
        for security_group_name in security_group:
            group = db.security_group_get_by_name(context,
                                                  context.project_id,
                                                  security_group_name)
            security_groups.append(group['id'])

        if key_data is None and key_name:
            key_pair = db.key_pair_get(context, context.user_id, key_name)
            key_data = key_pair['public_key']

        type_data = instance_types.INSTANCE_TYPES[instance_type]
        #Salvatore TODO: PV or HVM
        base_options = {
            'reservation_id': utils.generate_uid('r'),
            'image_id': image_id,
            'kernel_id': kernel_id or '',
            'ramdisk_id': ramdisk_id or '',
            'state_description': 'scheduling',
            'user_id': context.user_id,
            'project_id': context.project_id,
            'launch_time': time.strftime('%Y-%m-%dT%H:%M:%SZ', time.gmtime()),
            'instance_type': instance_type,
            'memory_mb': type_data['memory_mb'],
            'vcpus': type_data['vcpus'],
            'local_gb': type_data['local_gb'],
            'display_name': display_name,
            'display_description': description,
            'key_name': key_name,
            'key_data': key_data}

        elevated = context.elevated()
        instances = []
        logging.debug("Going to run %s instances...", num_instances)
        for num in range(num_instances):
            instance = dict(mac_address=utils.generate_mac(),
                            launch_index=num,
                            **base_options)
            instance = self.db.instance_create(context, instance)
            instance_id = instance['id']
            internal_id = instance['internal_id']

            elevated = context.elevated()
            if not security_groups:
                security_groups = []
            for security_group_id in security_groups:
                self.db.instance_add_security_group(elevated,
                                                    instance_id,
                                                    security_group_id)

            # Set sane defaults if not specified
            updates = dict(hostname=generate_hostname(internal_id))
            if 'display_name' not in instance:
                updates['display_name'] = "Server %s" % internal_id

            instance = self.update_instance(context, instance_id, **updates)
            instances.append(instance)

            # TODO(vish): This probably should be done in the scheduler
            #             or in compute as a call.  The network should be
            #             allocated after the host is assigned and setup
            #             can happen at the same time.
            address = self.network_manager.allocate_fixed_ip(context,
                                                             instance_id,
                                                             is_vpn)
            rpc.cast(elevated,
                     self._get_network_topic(context),
                     {"method": "setup_fixed_ip",
                      "args": {"address": address}})

            logging.debug("Casting to scheduler for %s/%s's instance %s",
                          context.project_id, context.user_id, instance_id)
            rpc.cast(context,
                     FLAGS.scheduler_topic,
                     {"method": "run_instance",
                      "args": {"topic": FLAGS.compute_topic,
                               "instance_id": instance_id}})

        return instances

    def ensure_default_security_group(self, context):
        """ Create security group for the security context if it
        does not already exist

        :param context: the security context

        """
        try:
            db.security_group_get_by_name(context, context.project_id,
                                          'default')
        except exception.NotFound:
            values = {'name': 'default',
                      'description': 'default',
                      'user_id': context.user_id,
                      'project_id': context.project_id}
            db.security_group_create(context, values)

    def update_instance(self, context, instance_id, **kwargs):
        """Updates the instance in the datastore.

        :param context: The security context
        :param instance_id: ID of the instance to update
        :param kwargs: All additional keyword args are treated
                       as data fields of the instance to be
                       updated

        :retval None

        """
        return self.db.instance_update(context, instance_id, kwargs)

    def delete_instance(self, context, instance_id):
        logging.debug("Going to try and terminate %d" % instance_id)
        try:
            instance = self.db.instance_get_by_internal_id(context,
                                                           instance_id)
        except exception.NotFound as e:
            logging.warning("Instance %d was not found during terminate",
                            instance_id)
            raise e

        if (instance['state_description'] == 'terminating'):
            logging.warning("Instance %d is already being terminated",
                            instance_id)
            return

        self.update_instance(context,
                             instance['id'],
                             state_description='terminating',
                             state=0,
                             terminated_at=datetime.datetime.utcnow())

        # FIXME(ja): where should network deallocate occur?
        address = self.db.instance_get_floating_address(context,
                                                        instance['id'])
        if address:
            logging.debug("Disassociating address %s" % address)
            # NOTE(vish): Right now we don't really care if the ip is
            #             disassociated.  We may need to worry about
            #             checking this later.  Perhaps in the scheduler?
            rpc.cast(context,
                     self._get_network_topic(context),
                     {"method": "disassociate_floating_ip",
                      "args": {"floating_address": address}})

        address = self.db.instance_get_fixed_address(context, instance['id'])
        if address:
            logging.debug("Deallocating address %s" % address)
            # NOTE(vish): Currently, nothing needs to be done on the
            #             network node until release. If this changes,
            #             we will need to cast here.
            self.network_manager.deallocate_fixed_ip(context.elevated(),
                                                     address)

        host = instance['host']
        if host:
            rpc.cast(context,
                     self.db.queue_get_for(context, FLAGS.compute_topic, host),
                     {"method": "terminate_instance",
                      "args": {"instance_id": instance['id']}})
        else:
            self.db.instance_destroy(context, instance['id'])

    def get_instances(self, context, project_id=None):
        """Get all instances, possibly filtered by project ID or
        user ID. If there is no filter and the context is an admin,
        it will retreive all instances in the system."""
        if project_id or not context.is_admin:
            if not context.project:
                return self.db.instance_get_all_by_user(context,
                                                        context.user_id)
            if project_id is None:
                project_id = context.project_id
            return self.db.instance_get_all_by_project(context, project_id)
        return self.db.instance_get_all(context)

    def get_instance(self, context, instance_id):
        return self.db.instance_get_by_internal_id(context, instance_id)

    def reboot(self, context, instance_id):
        """Reboot the given instance."""
        instance = self.db.instance_get_by_internal_id(context, instance_id)
        host = instance['host']
        rpc.cast(context,
                 self.db.queue_get_for(context, FLAGS.compute_topic, host),
                 {"method": "reboot_instance",
                  "args": {"instance_id": instance['id']}})

    def rescue(self, context, instance_id):
        """Rescue the given instance."""
        instance = self.db.instance_get_by_internal_id(context, instance_id)
        host = instance['host']
        rpc.cast(context,
                 self.db.queue_get_for(context, FLAGS.compute_topic, host),
                 {"method": "rescue_instance",
                  "args": {"instance_id": instance['id']}})

    def unrescue(self, context, instance_id):
        """Unrescue the given instance."""
        instance = self.db.instance_get_by_internal_id(context, instance_id)
        host = instance['host']
        rpc.cast(context,
                 self.db.queue_get_for(context, FLAGS.compute_topic, host),
                 {"method": "unrescue_instance",
                  "args": {"instance_id": instance['id']}})

    def _get_network_topic(self, context):
        """Retrieves the network host for a project"""
        network_ref = self.network_manager.get_network(context)
        host = network_ref['host']
        if not host:
            host = rpc.call(context,
                            FLAGS.network_topic,
                            {"method": "set_network_host",
                             "args": {"network_id": network_ref['id']}})
        return self.db.queue_get_for(context, FLAGS.network_topic, host)<|MERGE_RESOLUTION|>--- conflicted
+++ resolved
@@ -77,24 +77,19 @@
                 kernel_id = image.get('kernelId', FLAGS.default_kernel)
             if ramdisk_id is None:
                 ramdisk_id = image.get('ramdiskId', FLAGS.default_ramdisk)
-<<<<<<< HEAD
             #Salvatore - No kernel and ramdisk for raw images
             if (kernel_id == str(FLAGS.null_kernel)):
                 kernel_id = None
                 ramdisk_id = None
                 logging.debug("Creating a raw instance")
-
             # Make sure we have access to kernel and ramdisk (if not raw)
             if (kernel_id != None):
                 image_service.show(context, kernel_id)
             if (ramdisk_id != None):
                 image_service.show(context, ramdisk_id)
-=======
-
             # Make sure we have access to kernel and ramdisk
             self.image_service.show(context, kernel_id)
             self.image_service.show(context, ramdisk_id)
->>>>>>> edff8090
 
         if security_group is None:
             security_group = ['default']
