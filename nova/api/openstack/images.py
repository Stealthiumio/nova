--- conflicted
+++ resolved
@@ -79,7 +79,6 @@
         """
         Return detailed information about a specific image.
 
-<<<<<<< HEAD
         @param req: `wsgi.Request` object
         @param id: Image identifier (integer)
         """
@@ -93,12 +92,6 @@
             raise faults.Fault(ex)
 
         return dict(image=self.get_builder(req).build(image, True))
-=======
-        image = self._service.show(req.environ['nova.context'], image_id)
-        _convert_image_id_to_hash(image)
-        self._format_image_dates(image)
-        return dict(image=image)
->>>>>>> 2434138b
 
     def delete(self, req, id):
         """
@@ -119,9 +112,8 @@
         @param req: `wsgi.Request` object
         """
         context = req.environ['nova.context']
-        body = req.body
         content_type = req.get_content_type()
-        image = self._deserialize(body, content_type)
+        image = self._deserialize(req.body, content_type)
 
         if not image:
             raise exc.HTTPBadRequest()
@@ -154,21 +146,9 @@
     Version 1.1 specific controller logic.
     """
 
-<<<<<<< HEAD
     def get_builder(self, request):
         """
         Property to get the ViewBuilder class we need to use.
         """
         base_url = request.application_url
-        return images_view.ViewBuilderV11(base_url)
-=======
-    def update(self, req, id):
-        # Users may not modify public images, and that's all that
-        # we support for now.
-        raise faults.Fault(exc.HTTPNotFound())
-
-    def _format_image_dates(self, image):
-        for attr in ['created_at', 'updated_at', 'deleted_at']:
-            if image.get(attr) is not None:
-                image[attr] = image[attr].strftime('%Y-%m-%dT%H:%M:%SZ')
->>>>>>> 2434138b
+        return images_view.ViewBuilderV11(base_url)