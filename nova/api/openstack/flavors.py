# vim: tabstop=4 shiftwidth=4 softtabstop=4

# Copyright 2010 OpenStack LLC.
# All Rights Reserved.
#
#    Licensed under the Apache License, Version 2.0 (the "License"); you may
#    not use this file except in compliance with the License. You may obtain
#    a copy of the License at
#
#         http://www.apache.org/licenses/LICENSE-2.0
#
#    Unless required by applicable law or agreed to in writing, software
#    distributed under the License is distributed on an "AS IS" BASIS, WITHOUT
#    WARRANTIES OR CONDITIONS OF ANY KIND, either express or implied. See the
#    License for the specific language governing permissions and limitations
#    under the License.

import webob
from lxml import etree

from nova import db
from nova import exception
from nova.api.openstack import views
from nova.api.openstack import wsgi
from nova.api.openstack import xmlutil


class Controller(object):
    """Flavor controller for the OpenStack API."""

    def index(self, req):
        """Return all flavors in brief."""
        items = self._get_flavors(req, is_detail=False)
        return dict(flavors=items)

    def detail(self, req):
        """Return all flavors in detail."""
        items = self._get_flavors(req, is_detail=True)
        return dict(flavors=items)

    def _get_view_builder(self, req):
        raise NotImplementedError()

    def _get_flavors(self, req, is_detail=True):
        """Helper function that returns a list of flavor dicts."""
        ctxt = req.environ['nova.context']
        flavors = db.api.instance_type_get_all(ctxt)
        builder = self._get_view_builder(req)
        items = [builder.build(flavor, is_detail=is_detail)
                 for flavor in flavors.values()]
        return items

    def show(self, req, id):
        """Return data about the given flavor id."""
        try:
            ctxt = req.environ['nova.context']
            flavor = db.api.instance_type_get_by_flavor_id(ctxt, id)
        except exception.NotFound:
            return webob.exc.HTTPNotFound()

        builder = self._get_view_builder(req)
        values = builder.build(flavor, is_detail=True)
        return dict(flavor=values)


class ControllerV10(Controller):

    def _get_view_builder(self, req):
        return views.flavors.ViewBuilder()


class ControllerV11(Controller):

    def _get_view_builder(self, req):
        base_url = req.application_url
        project_id = getattr(req.environ['nova.context'], 'project_id', '')
        return views.flavors.ViewBuilderV11(base_url, project_id)


class FlavorXMLSerializer(wsgi.XMLDictSerializer):

    NSMAP = {None: xmlutil.XMLNS_V11, 'atom': xmlutil.XMLNS_ATOM}

    def __init__(self):
        super(FlavorXMLSerializer, self).__init__(xmlns=wsgi.XMLNS_V11)

    def _populate_flavor(self, flavor_elem, flavor_dict, detailed=False):
        """Populate a flavor xml element from a dict."""

        flavor_elem.set('name', flavor_dict['name'])
        flavor_elem.set('id', str(flavor_dict['id']))
        if detailed:
<<<<<<< HEAD
            flavor_node.setAttribute('ram', str(flavor['ram']))
            flavor_node.setAttribute('disk', str(flavor['disk']))

            for attr in ("vcpus", "swap", "rxtx_quota", "rxtx_cap"):
                flavor_node.setAttribute(attr, str(flavor.get(attr,"")))

        link_nodes = self._create_link_nodes(xml_doc, flavor['links'])
        for link_node in link_nodes:
            flavor_node.appendChild(link_node)
        return flavor_node

    def _flavors_list_to_xml(self, xml_doc, flavors, detailed):
        container_node = xml_doc.createElement('flavors')

        for flavor in flavors:
            item_node = self._flavor_to_xml(xml_doc, flavor, detailed)
            container_node.appendChild(item_node)
        return container_node
=======
            flavor_elem.set('ram', str(flavor_dict['ram']))
            flavor_elem.set('disk', str(flavor_dict['disk']))
        for link in flavor_dict.get('links', []):
            elem = etree.SubElement(flavor_elem,
                                    '{%s}link' % xmlutil.XMLNS_ATOM)
            elem.set('rel', link['rel'])
            elem.set('href', link['href'])
        return flavor_elem
>>>>>>> 89736bf1

    def show(self, flavor_container):
        flavor = etree.Element('flavor', nsmap=self.NSMAP)
        self._populate_flavor(flavor, flavor_container['flavor'], True)
        return self._to_xml(flavor)

    def detail(self, flavors_dict):
        flavors = etree.Element('flavors', nsmap=self.NSMAP)
        for flavor_dict in flavors_dict['flavors']:
            flavor = etree.SubElement(flavors, 'flavor')
            self._populate_flavor(flavor, flavor_dict, True)
        return self._to_xml(flavors)

    def index(self, flavors_dict):
        flavors = etree.Element('flavors', nsmap=self.NSMAP)
        for flavor_dict in flavors_dict['flavors']:
            flavor = etree.SubElement(flavors, 'flavor')
            self._populate_flavor(flavor, flavor_dict, False)
        return self._to_xml(flavors)


def create_resource(version='1.0'):
    controller = {
        '1.0': ControllerV10,
        '1.1': ControllerV11,
    }[version]()

    xml_serializer = {
        '1.0': wsgi.XMLDictSerializer(xmlns=wsgi.XMLNS_V10),
        '1.1': FlavorXMLSerializer(),
    }[version]

    body_serializers = {
        'application/xml': xml_serializer,
    }

    serializer = wsgi.ResponseSerializer(body_serializers)

    return wsgi.Resource(controller, serializer=serializer)<|MERGE_RESOLUTION|>--- conflicted
+++ resolved
@@ -90,35 +90,18 @@
         flavor_elem.set('name', flavor_dict['name'])
         flavor_elem.set('id', str(flavor_dict['id']))
         if detailed:
-<<<<<<< HEAD
-            flavor_node.setAttribute('ram', str(flavor['ram']))
-            flavor_node.setAttribute('disk', str(flavor['disk']))
+            flavor_elem.set('ram', str(flavor_dict['ram']))
+            flavor_elem.set('disk', str(flavor_dict['disk']))
 
             for attr in ("vcpus", "swap", "rxtx_quota", "rxtx_cap"):
                 flavor_node.setAttribute(attr, str(flavor.get(attr,"")))
 
-        link_nodes = self._create_link_nodes(xml_doc, flavor['links'])
-        for link_node in link_nodes:
-            flavor_node.appendChild(link_node)
-        return flavor_node
-
-    def _flavors_list_to_xml(self, xml_doc, flavors, detailed):
-        container_node = xml_doc.createElement('flavors')
-
-        for flavor in flavors:
-            item_node = self._flavor_to_xml(xml_doc, flavor, detailed)
-            container_node.appendChild(item_node)
-        return container_node
-=======
-            flavor_elem.set('ram', str(flavor_dict['ram']))
-            flavor_elem.set('disk', str(flavor_dict['disk']))
         for link in flavor_dict.get('links', []):
             elem = etree.SubElement(flavor_elem,
                                     '{%s}link' % xmlutil.XMLNS_ATOM)
             elem.set('rel', link['rel'])
             elem.set('href', link['href'])
         return flavor_elem
->>>>>>> 89736bf1
 
     def show(self, flavor_container):
         flavor = etree.Element('flavor', nsmap=self.NSMAP)
