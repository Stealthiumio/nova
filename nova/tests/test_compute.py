--- conflicted
+++ resolved
@@ -37,16 +37,7 @@
 from nova import rpc
 from nova import test
 from nova import utils
-<<<<<<< HEAD
-from nova.auth import manager
-from nova.compute import instance_types
-from nova.compute import manager as compute_manager
-from nova.compute import power_state
-from nova.db.sqlalchemy import models
-from nova.image import local
 from nova.notifier import test_notifier
-=======
->>>>>>> f192f6f0
 
 LOG = logging.getLogger('nova.tests.compute')
 FLAGS = flags.FLAGS
@@ -412,9 +403,30 @@
 
         self.compute.terminate_instance(self.context, instance_id)
 
-<<<<<<< HEAD
+    def test_finish_resize(self):
+        """Contrived test to ensure finish_resize doesn't raise anything"""
+
+        def fake(*args, **kwargs):
+            pass
+
+        self.stubs.Set(self.compute.driver, 'finish_resize', fake)
+        context = self.context.elevated()
+        instance_id = self._create_instance()
+        self.compute.prep_resize(context, instance_id, 1)
+        migration_ref = db.migration_get_by_instance_and_status(context,
+                instance_id, 'pre-migrating')
+        try:
+            self.compute.finish_resize(context, instance_id,
+                    int(migration_ref['id']), {})
+        except KeyError, e:
+            # Only catch key errors. We want other reasons for the test to
+            # fail to actually error out so we don't obscure anything
+            self.fail()
+
+        self.compute.terminate_instance(self.context, instance_id)
+
     def test_resize_instance_notification(self):
-        """Ensure instance can be migrated/resized"""
+        """Ensure notifications on instance migrate/resize"""
         instance_id = self._create_instance()
         context = self.context.elevated()
 
@@ -442,29 +454,6 @@
         self.assertTrue('launched_at' in payload)
         self.assertEquals(payload['image_id'], '1')
         self.compute.terminate_instance(context, instance_id)
-=======
-    def test_finish_resize(self):
-        """Contrived test to ensure finish_resize doesn't raise anything"""
-
-        def fake(*args, **kwargs):
-            pass
-
-        self.stubs.Set(self.compute.driver, 'finish_resize', fake)
-        context = self.context.elevated()
-        instance_id = self._create_instance()
-        self.compute.prep_resize(context, instance_id, 1)
-        migration_ref = db.migration_get_by_instance_and_status(context,
-                instance_id, 'pre-migrating')
-        try:
-            self.compute.finish_resize(context, instance_id,
-                    int(migration_ref['id']), {})
-        except KeyError, e:
-            # Only catch key errors. We want other reasons for the test to
-            # fail to actually error out so we don't obscure anything
-            self.fail()
-
-        self.compute.terminate_instance(self.context, instance_id)
->>>>>>> f192f6f0
 
     def test_resize_instance(self):
         """Ensure instance can be migrated/resized"""
