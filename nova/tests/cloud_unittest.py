# vim: tabstop=4 shiftwidth=4 softtabstop=4

# Copyright 2010 United States Government as represented by the
# Administrator of the National Aeronautics and Space Administration.
# All Rights Reserved.
#
#    Licensed under the Apache License, Version 2.0 (the "License"); you may
#    not use this file except in compliance with the License. You may obtain
#    a copy of the License at
#
#         http://www.apache.org/licenses/LICENSE-2.0
#
#    Unless required by applicable law or agreed to in writing, software
#    distributed under the License is distributed on an "AS IS" BASIS, WITHOUT
#    WARRANTIES OR CONDITIONS OF ANY KIND, either express or implied. See the
#    License for the specific language governing permissions and limitations
#    under the License.

import json
import logging
<<<<<<< HEAD
import os
=======
from M2Crypto import BIO
from M2Crypto import RSA
>>>>>>> ce0a9b7b
import StringIO
import tempfile
import time

from tornado import ioloop
from twisted.internet import defer
import unittest
from xml.etree import ElementTree

<<<<<<< HEAD
=======
from nova import crypto
>>>>>>> ce0a9b7b
from nova import db
from nova import flags
from nova import rpc
from nova import test
from nova import utils
from nova.auth import manager
from nova.compute import power_state
from nova.endpoint import api
from nova.endpoint import cloud
from nova.objectstore import image


FLAGS = flags.FLAGS


# Temp dirs for working with image attributes through the cloud controller
# (stole this from objectstore_unittest.py)
OSS_TEMPDIR = tempfile.mkdtemp(prefix='test_oss-')
IMAGES_PATH = os.path.join(OSS_TEMPDIR, 'images')
os.makedirs(IMAGES_PATH)

class CloudTestCase(test.BaseTestCase):
    def setUp(self):
        super(CloudTestCase, self).setUp()
        self.flags(connection_type='fake', images_path=IMAGES_PATH)

        self.conn = rpc.Connection.instance()
        logging.getLogger().setLevel(logging.DEBUG)

        # set up our cloud
        self.cloud = cloud.CloudController()

        # set up a service
        self.compute = utils.import_class(FLAGS.compute_manager)
        self.compute_consumer = rpc.AdapterConsumer(connection=self.conn,
                                                     topic=FLAGS.compute_topic,
                                                     proxy=self.compute)
        self.injected.append(self.compute_consumer.attach_to_tornado(self.ioloop))

        self.manager = manager.AuthManager()
        self.user = self.manager.create_user('admin', 'admin', 'admin', True)
        self.project = self.manager.create_project('proj', 'admin', 'proj')
        self.context = api.APIRequestContext(handler=None,
                                             user=self.user,
                                             project=self.project)

    def tearDown(self):
        self.manager.delete_project(self.project)
        self.manager.delete_user(self.user)
        super(CloudTestCase, self).setUp()

    def _create_key(self, name):
        # NOTE(vish): create depends on pool, so just call helper directly
        return cloud._gen_key(self.context, self.context.user.id, name)

    def test_console_output(self):
        if FLAGS.connection_type == 'fake':
            logging.debug("Can't test instances without a real virtual env.")
            return
        instance_id = 'foo'
        inst = yield self.compute.run_instance(instance_id)
        output = yield self.cloud.get_console_output(self.context, [instance_id])
        logging.debug(output)
        self.assert_(output)
        rv = yield self.compute.terminate_instance(instance_id)


    def test_key_generation(self):
        result = self._create_key('test')
        private_key = result['private_key']
        key = RSA.load_key_string(private_key, callback=lambda: None)
        bio = BIO.MemoryBuffer()
        public_key = db.key_pair_get(self.context,
                                    self.context.user.id,
                                    'test')['public_key']
        key.save_pub_key_bio(bio)
        converted = crypto.ssl_pub_to_ssh_pub(bio.read())
        # assert key fields are equal
        self.assertEqual(public_key.split(" ")[1].strip(),
                         converted.split(" ")[1].strip())

    def test_describe_key_pairs(self):
        self._create_key('test1')
        self._create_key('test2')
        result = self.cloud.describe_key_pairs(self.context)
        keys = result["keypairsSet"]
        self.assertTrue(filter(lambda k: k['keyName'] == 'test1', keys))
        self.assertTrue(filter(lambda k: k['keyName'] == 'test2', keys))

    def test_delete_key_pair(self):
        self._create_key('test')
        self.cloud.delete_key_pair(self.context, 'test')

    def test_run_instances(self):
        if FLAGS.connection_type == 'fake':
            logging.debug("Can't test instances without a real virtual env.")
            return
        image_id = FLAGS.default_image
        instance_type = FLAGS.default_instance_type
        max_count = 1
        kwargs = {'image_id': image_id,
                  'instance_type': instance_type,
                  'max_count': max_count}
        rv = yield self.cloud.run_instances(self.context, **kwargs)
        # TODO: check for proper response
        instance = rv['reservationSet'][0][rv['reservationSet'][0].keys()[0]][0]
        logging.debug("Need to watch instance %s until it's running..." % instance['instance_id'])
        while True:
            rv = yield defer.succeed(time.sleep(1))
            info = self.cloud._get_instance(instance['instance_id'])
            logging.debug(info['state'])
            if info['state'] == power_state.RUNNING:
                break
        self.assert_(rv)

        if connection_type != 'fake':
            time.sleep(45) # Should use boto for polling here
        for reservations in rv['reservationSet']:
            # for res_id in reservations.keys():
            #  logging.debug(reservations[res_id])
             # for instance in reservations[res_id]:
           for instance in reservations[reservations.keys()[0]]:
               logging.debug("Terminating instance %s" % instance['instance_id'])
               rv = yield self.compute.terminate_instance(instance['instance_id'])

    def test_instance_update_state(self):
        def instance(num):
            return {
                'reservation_id': 'r-1',
                'instance_id': 'i-%s' % num,
                'image_id': 'ami-%s' % num,
                'private_dns_name': '10.0.0.%s' % num,
                'dns_name': '10.0.0%s' % num,
                'ami_launch_index': str(num),
                'instance_type': 'fake',
                'availability_zone': 'fake',
                'key_name': None,
                'kernel_id': 'fake',
                'ramdisk_id': 'fake',
                'groups': ['default'],
                'product_codes': None,
                'state': 0x01,
                'user_data': ''
            }
        rv = self.cloud._format_describe_instances(self.context)
        self.assert_(len(rv['reservationSet']) == 0)

        # simulate launch of 5 instances
        # self.cloud.instances['pending'] = {}
        #for i in xrange(5):
        #    inst = instance(i)
        #    self.cloud.instances['pending'][inst['instance_id']] = inst

        #rv = self.cloud._format_instances(self.admin)
        #self.assert_(len(rv['reservationSet']) == 1)
        #self.assert_(len(rv['reservationSet'][0]['instances_set']) == 5)
        # report 4 nodes each having 1 of the instances
        #for i in xrange(4):
        #    self.cloud.update_state('instances', {('node-%s' % i): {('i-%s' % i): instance(i)}})

        # one instance should be pending still
        #self.assert_(len(self.cloud.instances['pending'].keys()) == 1)

        # check that the reservations collapse
        #rv = self.cloud._format_instances(self.admin)
        #self.assert_(len(rv['reservationSet']) == 1)
        #self.assert_(len(rv['reservationSet'][0]['instances_set']) == 5)

        # check that we can get metadata for each instance
        #for i in xrange(4):
        #    data = self.cloud.get_metadata(instance(i)['private_dns_name'])
        #    self.assert_(data['meta-data']['ami-id'] == 'ami-%s' % i)

    def test_user_editable_image_endpoint(self):
        pathdir = os.path.join(FLAGS.images_path, 'ami-testing')
        os.mkdir(pathdir)
        info = {}
        with open(os.path.join(pathdir, 'info.json'), 'w') as f:
            json.dump(info, f)
        yield self.cloud.set_image_description(self.context, 'ami-testing',
                                               'Foo Img')
        img = image.Image('ami-testing')
        self.assertEqual('Foo Img', img.metadata['displayDescription'])
        self.cloud.set_image_description(self.context, 'ami-testing', '')
        self.assert_(not 'displayDescription' in img.metadata)

    def test_update_of_instance_display_fields(self):
        inst = db.instance_create({}, {})
        self.cloud.update_instance(self.context, inst['id'],
                                   display_name='c00l 1m4g3')
        inst = db.instance_get({}, inst['id'])
        self.assertEqual('c00l 1m4g3', inst['display_name'])
        db.instance_destroy({}, inst['id'])

    def test_update_of_instance_wont_update_private_fields(self):
        inst = db.instance_create({}, {})
        self.cloud.update_instance(self.context, inst['id'],
                                   mac_address='DE:AD:BE:EF')
        inst = db.instance_get({}, inst['id'])
        self.assertEqual(None, inst['mac_address'])
        db.instance_destroy({}, inst['id'])

    def test_update_of_volume_display_fields(self):
        vol = db.volume_create({}, {})
        self.cloud.update_volume(self.context, vol['id'],
                                 display_name='c00l v0lum3')
        vol = db.volume_get({}, vol['id'])
        self.assertEqual('c00l v0lum3', vol['display_name'])
        db.volume_destroy({}, vol['id'])

    def test_update_of_volume_wont_update_private_fields(self):
        vol = db.volume_create({}, {})
        self.cloud.update_volume(self.context, vol['id'],
                                   mountpoint='/not/here')
        vol = db.volume_get({}, vol['id'])
        self.assertEqual(None, vol['mountpoint'])
        db.volume_destroy({}, vol['id'])<|MERGE_RESOLUTION|>--- conflicted
+++ resolved
@@ -18,12 +18,9 @@
 
 import json
 import logging
-<<<<<<< HEAD
-import os
-=======
 from M2Crypto import BIO
 from M2Crypto import RSA
->>>>>>> ce0a9b7b
+import os
 import StringIO
 import tempfile
 import time
@@ -33,10 +30,7 @@
 import unittest
 from xml.etree import ElementTree
 
-<<<<<<< HEAD
-=======
 from nova import crypto
->>>>>>> ce0a9b7b
 from nova import db
 from nova import flags
 from nova import rpc
