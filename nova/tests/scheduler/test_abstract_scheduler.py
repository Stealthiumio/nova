--- conflicted
+++ resolved
@@ -372,7 +372,6 @@
         self.assertEqual(fixture._decrypt_blob(test_data),
                          json.dumps(test_data))
 
-<<<<<<< HEAD
     def test_empty_local_hosts(self):
         """
         Create a nested set of FakeZones, try to build multiple instances
@@ -394,7 +393,7 @@
 
         # 0 from local zones, 12 from remotes
         self.assertEqual(12, len(build_plan))
-=======
+
 
 class BaseSchedulerTestCase(test.TestCase):
     """Test case for Base Scheduler."""
@@ -420,5 +419,4 @@
                                      hostlist)
 
         # Should be enough entries to cover all instances
-        self.assertEqual(len(instlist), num_instances)
->>>>>>> 816ae51f
+        self.assertEqual(len(instlist), num_instances)