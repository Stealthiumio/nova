# Copyright 2010 United States Government as represented by the
# Administrator of the National Aeronautics and Space Administration.
# All Rights Reserved.
#
#    Licensed under the Apache License, Version 2.0 (the "License"); you may
#    not use this file except in compliance with the License. You may obtain
#    a copy of the License at
#
#         http://www.apache.org/licenses/LICENSE-2.0
#
#    Unless required by applicable law or agreed to in writing, software
#    distributed under the License is distributed on an "AS IS" BASIS, WITHOUT
#    WARRANTIES OR CONDITIONS OF ANY KIND, either express or implied. See the
#    License for the specific language governing permissions and limitations
#    under the License.
"""
Implements vlans, bridges, and iptables rules using linux utilities.
"""

import logging
import os

# TODO(ja): does the definition of network_path belong here?

from nova import db
from nova import flags
from nova import utils


def _bin_file(script):
    """Return the absolute path to scipt in the bin directory"""
    return os.path.abspath(os.path.join(__file__, "../../../bin", script))


FLAGS = flags.FLAGS
flags.DEFINE_string('dhcpbridge_flagfile',
                    '/etc/nova/nova-dhcpbridge.conf',
                    'location of flagfile for dhcpbridge')

flags.DEFINE_string('networks_path', '$state_path/networks',
                    'Location to keep network config files')
flags.DEFINE_string('public_interface', 'vlan1',
                    'Interface for public IP addresses')
flags.DEFINE_string('vlan_interface', 'eth0',
                    'network device for vlans')
flags.DEFINE_string('dhcpbridge', _bin_file('nova-dhcpbridge'),
                        'location of nova-dhcpbridge')
<<<<<<< HEAD
flags.DEFINE_string('cc_host', utils.get_my_ip(), 'ip of api server')
flags.DEFINE_integer('cc_port', 8773, 'cloud controller port')
=======
>>>>>>> 86f71493
flags.DEFINE_string('routing_source_ip', utils.get_my_ip(),
                    'Public IP of network host')
flags.DEFINE_bool('use_nova_chains', False,
                  'use the nova_ routing chains instead of default')
flags.DEFINE_string('dns_server', None,
                    'if set, uses specific dns server for dnsmasq')


def metadata_forward():
    """Create forwarding rule for metadata"""
    _confirm_rule("PREROUTING", "-t nat -s 0.0.0.0/0 "
             "-d 169.254.169.254/32 -p tcp -m tcp --dport 80 -j DNAT "
             "--to-destination %s:%s" % (FLAGS.cc_dmz, FLAGS.cc_port))


def init_host():
    """Basic networking setup goes here"""

    if FLAGS.use_nova_chains:
        _execute("sudo iptables -N nova_input", check_exit_code=False)
        _execute("sudo iptables -D %s -j nova_input" % FLAGS.input_chain,
                 check_exit_code=False)
        _execute("sudo iptables -A %s -j nova_input" % FLAGS.input_chain)

        _execute("sudo iptables -N nova_forward", check_exit_code=False)
        _execute("sudo iptables -D FORWARD -j nova_forward",
                 check_exit_code=False)
        _execute("sudo iptables -A FORWARD -j nova_forward")

        _execute("sudo iptables -N nova_output", check_exit_code=False)
        _execute("sudo iptables -D OUTPUT -j nova_output",
                 check_exit_code=False)
        _execute("sudo iptables -A OUTPUT -j nova_output")

        _execute("sudo iptables -t nat -N nova_prerouting",
                 check_exit_code=False)
        _execute("sudo iptables -t nat -D PREROUTING -j nova_prerouting",
                 check_exit_code=False)
        _execute("sudo iptables -t nat -A PREROUTING -j nova_prerouting")

        _execute("sudo iptables -t nat -N nova_postrouting",
                 check_exit_code=False)
        _execute("sudo iptables -t nat -D POSTROUTING -j nova_postrouting",
                 check_exit_code=False)
        _execute("sudo iptables -t nat -A POSTROUTING -j nova_postrouting")

        _execute("sudo iptables -t nat -N nova_snatting",
                 check_exit_code=False)
        _execute("sudo iptables -t nat -D POSTROUTING -j nova_snatting",
                 check_exit_code=False)
        _execute("sudo iptables -t nat -A POSTROUTING -j nova_snatting")

        _execute("sudo iptables -t nat -N nova_output", check_exit_code=False)
        _execute("sudo iptables -t nat -D OUTPUT -j nova_output",
                 check_exit_code=False)
        _execute("sudo iptables -t nat -A OUTPUT -j nova_output")
    else:
        # NOTE(vish): This makes it easy to ensure snatting rules always
        #             come after the accept rules in the postrouting chain
        _execute("sudo iptables -t nat -N SNATTING",
                 check_exit_code=False)
        _execute("sudo iptables -t nat -D POSTROUTING -j SNATTING",
                 check_exit_code=False)
        _execute("sudo iptables -t nat -A POSTROUTING -j SNATTING")

    # NOTE(devcamcar): Cloud public SNAT entries and the default
    # SNAT rule for outbound traffic.
    _confirm_rule("SNATTING", "-t nat -s %s "
             "-j SNAT --to-source %s"
             % (FLAGS.fixed_range, FLAGS.routing_source_ip), append=True)

    _confirm_rule("POSTROUTING", "-t nat -s %s -d %s -j ACCEPT" %
                  (FLAGS.fixed_range, FLAGS.dmz_cidr))
    _confirm_rule("POSTROUTING", "-t nat -s %(range)s -d %(range)s -j ACCEPT" %
                  {'range': FLAGS.fixed_range})


def bind_floating_ip(floating_ip, check_exit_code=True):
    """Bind ip to public interface"""
    _execute("sudo ip addr add %s dev %s" % (floating_ip,
                                             FLAGS.public_interface),
             check_exit_code=check_exit_code)


def unbind_floating_ip(floating_ip):
    """Unbind a public ip from public interface"""
    _execute("sudo ip addr del %s dev %s" % (floating_ip,
                                             FLAGS.public_interface))


def ensure_vlan_forward(public_ip, port, private_ip):
    """Sets up forwarding rules for vlan"""
    _confirm_rule("FORWARD", "-d %s -p udp --dport 1194 -j ACCEPT" %
                  private_ip)
    _confirm_rule("PREROUTING",
                  "-t nat -d %s -p udp --dport %s -j DNAT --to %s:1194"
            % (public_ip, port, private_ip))


def ensure_floating_forward(floating_ip, fixed_ip):
    """Ensure floating ip forwarding rule"""
    _confirm_rule("PREROUTING", "-t nat -d %s -j DNAT --to %s"
                           % (floating_ip, fixed_ip))
    _confirm_rule("SNATTING", "-t nat -s %s -j SNAT --to %s"
                           % (fixed_ip, floating_ip))


def remove_floating_forward(floating_ip, fixed_ip):
    """Remove forwarding for floating ip"""
    _remove_rule("PREROUTING", "-t nat -d %s -j DNAT --to %s"
                          % (floating_ip, fixed_ip))
    _remove_rule("SNATTING", "-t nat -s %s -j SNAT --to %s"
                          % (fixed_ip, floating_ip))


def ensure_vlan_bridge(vlan_num, bridge, net_attrs=None):
    """Create a vlan and bridge unless they already exist"""
    interface = ensure_vlan(vlan_num)
    ensure_bridge(bridge, interface, net_attrs)


def ensure_vlan(vlan_num):
    """Create a vlan unless it already exists"""
    interface = "vlan%s" % vlan_num
    if not _device_exists(interface):
        logging.debug("Starting VLAN inteface %s", interface)
        _execute("sudo vconfig set_name_type VLAN_PLUS_VID_NO_PAD")
        _execute("sudo vconfig add %s %s" % (FLAGS.vlan_interface, vlan_num))
        _execute("sudo ifconfig %s up" % interface)
    return interface


def ensure_bridge(bridge, interface, net_attrs=None):
    """Create a bridge unless it already exists"""
    if not _device_exists(bridge):
        logging.debug("Starting Bridge interface for %s", interface)
        _execute("sudo brctl addbr %s" % bridge)
        _execute("sudo brctl setfd %s 0" % bridge)
        # _execute("sudo brctl setageing %s 10" % bridge)
        _execute("sudo brctl stp %s off" % bridge)
        if interface:
            _execute("sudo brctl addif %s %s" % (bridge, interface))
    if net_attrs:
        _execute("sudo ifconfig %s %s broadcast %s netmask %s up" % \
                (bridge,
                 net_attrs['gateway'],
                 net_attrs['broadcast'],
                 net_attrs['netmask']))
    else:
        _execute("sudo ifconfig %s up" % bridge)
    if FLAGS.use_nova_chains:
        (out, err) = _execute("sudo iptables -N nova_forward",
                              check_exit_code=False)
        if err != 'iptables: Chain already exists.\n':
            # NOTE(vish): chain didn't exist link chain
            _execute("sudo iptables -D FORWARD -j nova_forward",
                     check_exit_code=False)
            _execute("sudo iptables -A FORWARD -j nova_forward")

    _confirm_rule("FORWARD", "--in-interface %s -j ACCEPT" % bridge)
    _confirm_rule("FORWARD", "--out-interface %s -j ACCEPT" % bridge)


def get_dhcp_hosts(context, network_id):
    """Get a string containing a network's hosts config in dnsmasq format"""
    hosts = []
    for fixed_ip_ref in db.network_get_associated_fixed_ips(context,
                                                            network_id):
        hosts.append(_host_dhcp(fixed_ip_ref))
    return '\n'.join(hosts)


# NOTE(ja): Sending a HUP only reloads the hostfile, so any
#           configuration options (like dchp-range, vlan, ...)
#           aren't reloaded.
def update_dhcp(context, network_id):
    """(Re)starts a dnsmasq server for a given network

    if a dnsmasq instance is already running then send a HUP
    signal causing it to reload, otherwise spawn a new instance
    """
    network_ref = db.network_get(context, network_id)

    conffile = _dhcp_file(network_ref['bridge'], 'conf')
    with open(conffile, 'w') as f:
        f.write(get_dhcp_hosts(context, network_id))

    # Make sure dnsmasq can actually read it (it setuid()s to "nobody")
    os.chmod(conffile, 0644)

    pid = _dnsmasq_pid_for(network_ref['bridge'])

    # if dnsmasq is already running, then tell it to reload
    if pid:
        out, _err = _execute('cat /proc/%d/cmdline' % pid,
                             check_exit_code=False)
        if conffile in out:
            try:
                _execute('sudo kill -HUP %d' % pid)
                return
            except Exception as exc:  # pylint: disable-msg=W0703
                logging.debug("Hupping dnsmasq threw %s", exc)
        else:
            logging.debug("Pid %d is stale, relaunching dnsmasq", pid)

    # FLAGFILE and DNSMASQ_INTERFACE in env
    env = {'FLAGFILE': FLAGS.dhcpbridge_flagfile,
           'DNSMASQ_INTERFACE': network_ref['bridge']}
    command = _dnsmasq_cmd(network_ref)
    _execute(command, addl_env=env)


def _host_dhcp(fixed_ip_ref):
    """Return a host string for an address"""
    instance_ref = fixed_ip_ref['instance']
    return "%s,%s.novalocal,%s" % (instance_ref['mac_address'],
                                   instance_ref['hostname'],
                                   fixed_ip_ref['address'])


def _execute(cmd, *args, **kwargs):
    """Wrapper around utils._execute for fake_network"""
    if FLAGS.fake_network:
        logging.debug("FAKE NET: %s", cmd)
        return "fake", 0
    else:
        return utils.execute(cmd, *args, **kwargs)


def _device_exists(device):
    """Check if ethernet device exists"""
    (_out, err) = _execute("ifconfig %s" % device, check_exit_code=False)
    return not err


def _confirm_rule(chain, cmd, append=False):
    """Delete and re-add iptables rule"""
    if FLAGS.use_nova_chains:
        chain = "nova_%s" % chain.lower()
    if append:
        loc = "-A"
    else:
        loc = "-I"
    _execute("sudo iptables --delete %s %s" % (chain, cmd),
             check_exit_code=False)
    _execute("sudo iptables %s %s %s" % (loc, chain, cmd))


def _remove_rule(chain, cmd):
    """Remove iptables rule"""
    if FLAGS.use_nova_chains:
        chain = "%s" % chain.lower()
    _execute("sudo iptables --delete %s %s" % (chain, cmd))


def _dnsmasq_cmd(net):
    """Builds dnsmasq command"""
    cmd = ['sudo -E dnsmasq',
           ' --strict-order',
           ' --bind-interfaces',
           ' --conf-file=',
           ' --pid-file=%s' % _dhcp_file(net['bridge'], 'pid'),
           ' --listen-address=%s' % net['gateway'],
           ' --except-interface=lo',
           ' --dhcp-range=%s,static,120s' % net['dhcp_start'],
           ' --dhcp-hostsfile=%s' % _dhcp_file(net['bridge'], 'conf'),
           ' --dhcp-script=%s' % FLAGS.dhcpbridge,
           ' --leasefile-ro']
    if FLAGS.dns_server:
        cmd.append(' -h -R --server=%s' % FLAGS.dns_server)
    return ''.join(cmd)


def _stop_dnsmasq(network):
    """Stops the dnsmasq instance for a given network"""
    pid = _dnsmasq_pid_for(network)

    if pid:
        try:
            _execute('sudo kill -TERM %d' % pid)
        except Exception as exc:  # pylint: disable-msg=W0703
            logging.debug("Killing dnsmasq threw %s", exc)


def _dhcp_file(bridge, kind):
    """Return path to a pid, leases or conf file for a bridge"""

    if not os.path.exists(FLAGS.networks_path):
        os.makedirs(FLAGS.networks_path)
    return os.path.abspath("%s/nova-%s.%s" % (FLAGS.networks_path,
                                              bridge,
                                              kind))


def _dnsmasq_pid_for(bridge):
    """Returns the pid for prior dnsmasq instance for a bridge

    Returns None if no pid file exists

    If machine has rebooted pid might be incorrect (caller should check)
    """

    pid_file = _dhcp_file(bridge, 'pid')

    if os.path.exists(pid_file):
        with open(pid_file, 'r') as f:
            return int(f.read())<|MERGE_RESOLUTION|>--- conflicted
+++ resolved
@@ -45,11 +45,6 @@
                     'network device for vlans')
 flags.DEFINE_string('dhcpbridge', _bin_file('nova-dhcpbridge'),
                         'location of nova-dhcpbridge')
-<<<<<<< HEAD
-flags.DEFINE_string('cc_host', utils.get_my_ip(), 'ip of api server')
-flags.DEFINE_integer('cc_port', 8773, 'cloud controller port')
-=======
->>>>>>> 86f71493
 flags.DEFINE_string('routing_source_ip', utils.get_my_ip(),
                     'Public IP of network host')
 flags.DEFINE_bool('use_nova_chains', False,
