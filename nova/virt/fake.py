--- conflicted
+++ resolved
@@ -513,11 +513,7 @@
         return self.host_status
 
     def host_power_action(self, host, action):
-<<<<<<< HEAD
-        """Reboots or shuts down the host."""
-=======
         """Reboots, shuts down or powers up the host."""
->>>>>>> 439afc33
         pass
 
     def set_host_enabled(self, host, enabled):
