--- conflicted
+++ resolved
@@ -882,8 +882,8 @@
         raise NotImplementedError()
 
     def _ra_server_for_instance(self, instance):
-        network = db.project_get_network(context.get_admin_context(),
-                                         instance['project_id'])
+        network = db.network_get_by_instance(context.get_admin_context(),
+                                             instance['id'])
         return network['ra_server']
 
 
@@ -1372,17 +1372,6 @@
                                              instance['id'])
 
     def _dhcp_server_for_instance(self, instance):
-<<<<<<< HEAD
-        network = db.project_get_network(context.get_admin_context(),
-                                         instance['project_id'])
-        return network['gateway']
-=======
         network = db.network_get_by_instance(context.get_admin_context(),
                                              instance['id'])
-        return network['gateway']
-
-    def _ra_server_for_instance(self, instance):
-        network = db.network_get_by_instance(context.get_admin_context(),
-                                             instance['id'])
-        return network['ra_server']
->>>>>>> 521d872d
+        return network['gateway']