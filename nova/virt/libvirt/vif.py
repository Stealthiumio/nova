--- conflicted
+++ resolved
@@ -131,17 +131,10 @@
         the bridge."""
         dev = self.get_dev_name(mapping['vif_uuid'])
         try:
-<<<<<<< HEAD
-            utils.execute('sudo', 'ovs-vsctl', 'del-port',
-                          network['bridge'], dev)
-            utils.execute('sudo', 'ip', 'link', 'delete', dev)
-        except:
-=======
             utils.execute('ovs-vsctl', 'del-port',
                           FLAGS.libvirt_ovs_bridge, dev, run_as_root=True)
             utils.execute('ip', 'link', 'delete', dev, run_as_root=True)
         except exception.ProcessExecutionError:
->>>>>>> 787913dd
             LOG.warning(_("Failed while unplugging vif of instance '%s'"),
                         instance['name'])
             raise