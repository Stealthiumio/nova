# vim: tabstop=4 shiftwidth=4 softtabstop=4

# Copyright (c) 2010 Citrix Systems, Inc.
#
#    Licensed under the Apache License, Version 2.0 (the "License"); you may
#    not use this file except in compliance with the License. You may obtain
#    a copy of the License at
#
#         http://www.apache.org/licenses/LICENSE-2.0
#
#    Unless required by applicable law or agreed to in writing, software
#    distributed under the License is distributed on an "AS IS" BASIS, WITHOUT
#    WARRANTIES OR CONDITIONS OF ANY KIND, either express or implied. See the
#    License for the specific language governing permissions and limitations
#    under the License.

"""
Helper methods for operations related to the management of VM records and
their attributes like VDIs, VIFs, as well as their lookup functions.
"""

import json
import os
import pickle
import re
import tempfile
import time
import urllib
import uuid
from xml.dom import minidom

import glance.client
from nova import exception
from nova import flags
import nova.image
from nova.image import glance as glance_image_service
from nova import log as logging
from nova import utils
from nova.auth.manager import AuthManager
from nova.compute import instance_types
from nova.compute import power_state
from nova.virt import disk
from nova.virt import images
from nova.virt.xenapi import HelperBase
from nova.virt.xenapi.volume_utils import StorageError


LOG = logging.getLogger("nova.virt.xenapi.vm_utils")

FLAGS = flags.FLAGS
flags.DEFINE_string('default_os_type', 'linux', 'Default OS type')
flags.DEFINE_integer('block_device_creation_timeout', 10,
                     'time to wait for a block device to be created')
flags.DEFINE_integer('max_kernel_ramdisk_size', 16 * 1024 * 1024,
                     'maximum size in bytes of kernel or ramdisk images')

XENAPI_POWER_STATE = {
    'Halted': power_state.SHUTDOWN,
    'Running': power_state.RUNNING,
    'Paused': power_state.PAUSED,
    'Suspended': power_state.SUSPENDED,
    'Crashed': power_state.CRASHED}


SECTOR_SIZE = 512
MBR_SIZE_SECTORS = 63
MBR_SIZE_BYTES = MBR_SIZE_SECTORS * SECTOR_SIZE
KERNEL_DIR = '/boot/guest'


class ImageType:
    """
    Enumeration class for distinguishing different image types
        0 - kernel/ramdisk image (goes on dom0's filesystem)
        1 - disk image (local SR, partitioned by objectstore plugin)
        2 - raw disk image (local SR, NOT partitioned by plugin)
        3 - vhd disk image (local SR, NOT inspected by XS, PV assumed for
            linux, HVM assumed for Windows)
        4 - ISO disk image (local SR, NOT partitioned by plugin)
    """

    KERNEL_RAMDISK = 0
    DISK = 1
    DISK_RAW = 2
    DISK_VHD = 3
    DISK_ISO = 4


class VMHelper(HelperBase):
    """
    The class that wraps the helper methods together.
    """

    @classmethod
    def create_vm(cls, session, instance, kernel, ramdisk,
                  use_pv_kernel=False):
        """Create a VM record.  Returns a Deferred that gives the new
        VM reference.
        the use_pv_kernel flag indicates whether the guest is HVM or PV

        There are 3 scenarios:

            1. Using paravirtualization,  kernel passed in

            2. Using paravirtualization, kernel within the image

            3. Using hardware virtualization
        """

        inst_type_id = instance.instance_type_id
        instance_type = instance_types.get_instance_type(inst_type_id)
        mem = str(long(instance_type['memory_mb']) * 1024 * 1024)
        vcpus = str(instance_type['vcpus'])
        rec = {
            'actions_after_crash': 'destroy',
            'actions_after_reboot': 'restart',
            'actions_after_shutdown': 'destroy',
            'affinity': '',
            'blocked_operations': {},
            'ha_always_run': False,
            'ha_restart_priority': '',
            'HVM_boot_params': {},
            'HVM_boot_policy': '',
            'is_a_template': False,
            'memory_dynamic_min': mem,
            'memory_dynamic_max': mem,
            'memory_static_min': '0',
            'memory_static_max': mem,
            'memory_target': mem,
            'name_description': '',
            'name_label': instance.name,
            'other_config': {'allowvssprovider': False},
            'other_config': {},
            'PCI_bus': '',
            'platform': {'acpi': 'true', 'apic': 'true', 'pae': 'true',
                         'viridian': 'true', 'timeoffset': '0'},
            'PV_args': '',
            'PV_bootloader': '',
            'PV_bootloader_args': '',
            'PV_kernel': '',
            'PV_legacy_args': '',
            'PV_ramdisk': '',
            'recommendations': '',
            'tags': [],
            'user_version': '0',
            'VCPUs_at_startup': vcpus,
            'VCPUs_max': vcpus,
            'VCPUs_params': {},
            'xenstore_data': {}}

        # Complete VM configuration record according to the image type
        # non-raw/raw with PV kernel/raw in HVM mode
        if use_pv_kernel:
            rec['platform']['nx'] = 'false'
            if instance.kernel_id:
                # 1. Kernel explicitly passed in, use that
                rec['PV_args'] = 'root=/dev/xvda1'
                rec['PV_kernel'] = kernel
                rec['PV_ramdisk'] = ramdisk
            else:
                # 2. Use kernel within the image
                rec['PV_bootloader'] = 'pygrub'
        else:
            # 3. Using hardware virtualization
            rec['platform']['nx'] = 'true'
            rec['HVM_boot_params'] = {'order': 'dc'}
            rec['HVM_boot_policy'] = 'BIOS order'

        LOG.debug(_('Created VM %s...'), instance.name)
        vm_ref = session.call_xenapi('VM.create', rec)
        instance_name = instance.name
        LOG.debug(_('Created VM %(instance_name)s as %(vm_ref)s.') % locals())
        return vm_ref

    @classmethod
    def ensure_free_mem(cls, session, instance):
        inst_type_id = instance.instance_type_id
        instance_type = instance_types.get_instance_type(inst_type_id)
        mem = long(instance_type['memory_mb']) * 1024 * 1024
        #get free memory from host
        host = session.get_xenapi_host()
        host_free_mem = long(session.get_xenapi().host.
                             compute_free_memory(host))
        return host_free_mem >= mem

    @classmethod
    def create_vbd(cls, session, vm_ref, vdi_ref, userdevice, bootable):
        """Create a VBD record.  Returns a Deferred that gives the new
        VBD reference."""
        vbd_rec = {}
        vbd_rec['VM'] = vm_ref
        vbd_rec['VDI'] = vdi_ref
        vbd_rec['userdevice'] = str(userdevice)
        vbd_rec['bootable'] = bootable
        vbd_rec['mode'] = 'RW'
        vbd_rec['type'] = 'disk'
        vbd_rec['unpluggable'] = True
        vbd_rec['empty'] = False
        vbd_rec['other_config'] = {}
        vbd_rec['qos_algorithm_type'] = ''
        vbd_rec['qos_algorithm_params'] = {}
        vbd_rec['qos_supported_algorithms'] = []
        LOG.debug(_('Creating VBD for VM %(vm_ref)s,'
                ' VDI %(vdi_ref)s ... ') % locals())
        vbd_ref = session.call_xenapi('VBD.create', vbd_rec)
        LOG.debug(_('Created VBD %(vbd_ref)s for VM %(vm_ref)s,'
                ' VDI %(vdi_ref)s.') % locals())
        return vbd_ref

    @classmethod
    def create_cd_vbd(cls, session, vm_ref, vdi_ref, userdevice, bootable):
        """Create a VBD record.  Returns a Deferred that gives the new
        VBD reference specific to CDRom devices."""
        vbd_rec = {}
        vbd_rec['VM'] = vm_ref
        vbd_rec['VDI'] = vdi_ref
        vbd_rec['userdevice'] = str(userdevice)
        vbd_rec['bootable'] = bootable
        vbd_rec['mode'] = 'RO'
        vbd_rec['type'] = 'CD'
        vbd_rec['unpluggable'] = True
        vbd_rec['empty'] = False
        vbd_rec['other_config'] = {}
        vbd_rec['qos_algorithm_type'] = ''
        vbd_rec['qos_algorithm_params'] = {}
        vbd_rec['qos_supported_algorithms'] = []
        LOG.debug(_('Creating a CDROM-specific VBD for VM %(vm_ref)s,'
                ' VDI %(vdi_ref)s ... ') % locals())
        vbd_ref = session.call_xenapi('VBD.create', vbd_rec)
        LOG.debug(_('Created a CDROM-specific VBD %(vbd_ref)s '
                ' for VM %(vm_ref)s, VDI %(vdi_ref)s.') % locals())
        return vbd_ref

    @classmethod
    def find_vbd_by_number(cls, session, vm_ref, number):
        """Get the VBD reference from the device number"""
        vbd_refs = session.get_xenapi().VM.get_VBDs(vm_ref)
        if vbd_refs:
            for vbd_ref in vbd_refs:
                try:
                    vbd_rec = session.get_xenapi().VBD.get_record(vbd_ref)
                    if vbd_rec['userdevice'] == str(number):
                        return vbd_ref
                except cls.XenAPI.Failure, exc:
                    LOG.exception(exc)
        raise StorageError(_('VBD not found in instance %s') % vm_ref)

    @classmethod
    def unplug_vbd(cls, session, vbd_ref):
        """Unplug VBD from VM"""
        try:
            vbd_ref = session.call_xenapi('VBD.unplug', vbd_ref)
        except cls.XenAPI.Failure, exc:
            LOG.exception(exc)
            if exc.details[0] != 'DEVICE_ALREADY_DETACHED':
                raise StorageError(_('Unable to unplug VBD %s') % vbd_ref)

    @classmethod
    def destroy_vbd(cls, session, vbd_ref):
        """Destroy VBD from host database"""
        try:
            task = session.call_xenapi('Async.VBD.destroy', vbd_ref)
            session.wait_for_task(task)
        except cls.XenAPI.Failure, exc:
            LOG.exception(exc)
            raise StorageError(_('Unable to destroy VBD %s') % vbd_ref)

    @classmethod
    def create_vif(cls, session, vm_ref, network_ref, mac_address,
                   dev, rxtx_cap=0):
        """Create a VIF record.  Returns a Deferred that gives the new
        VIF reference."""
        vif_rec = {}
        vif_rec['device'] = str(dev)
        vif_rec['network'] = network_ref
        vif_rec['VM'] = vm_ref
        vif_rec['MAC'] = mac_address
        vif_rec['MTU'] = '1500'
        vif_rec['other_config'] = {}
        vif_rec['qos_algorithm_type'] = "ratelimit" if rxtx_cap else ''
        vif_rec['qos_algorithm_params'] = \
                {"kbps": str(rxtx_cap * 1024)} if rxtx_cap else {}
        LOG.debug(_('Creating VIF for VM %(vm_ref)s,'
                ' network %(network_ref)s.') % locals())
        vif_ref = session.call_xenapi('VIF.create', vif_rec)
        LOG.debug(_('Created VIF %(vif_ref)s for VM %(vm_ref)s,'
                ' network %(network_ref)s.') % locals())
        return vif_ref

    @classmethod
    def create_vdi(cls, session, sr_ref, name_label, virtual_size, read_only):
        """Create a VDI record and returns its reference."""
        vdi_ref = session.get_xenapi().VDI.create(
             {'name_label': name_label,
              'name_description': '',
              'SR': sr_ref,
              'virtual_size': str(virtual_size),
              'type': 'User',
              'sharable': False,
              'read_only': read_only,
              'xenstore_data': {},
              'other_config': {},
              'sm_config': {},
              'tags': []})
        LOG.debug(_('Created VDI %(vdi_ref)s (%(name_label)s,'
                ' %(virtual_size)s, %(read_only)s) on %(sr_ref)s.')
                % locals())
        return vdi_ref

    @classmethod
    def get_vdi_for_vm_safely(cls, session, vm_ref):
        """Retrieves the primary VDI for a VM"""
        vbd_refs = session.get_xenapi().VM.get_VBDs(vm_ref)
        for vbd in vbd_refs:
            vbd_rec = session.get_xenapi().VBD.get_record(vbd)
            # Convention dictates the primary VDI will be userdevice 0
            if vbd_rec['userdevice'] == '0':
                vdi_rec = session.get_xenapi().VDI.get_record(vbd_rec['VDI'])
                return vbd_rec['VDI'], vdi_rec
        raise exception.Error(_("No primary VDI found for"
                "%(vm_ref)s") % locals())

    @classmethod
    def create_snapshot(cls, session, instance_id, vm_ref, label):
        """Creates Snapshot (Template) VM, Snapshot VBD, Snapshot VDI,
        Snapshot VHD"""
        #TODO(sirp): Add quiesce and VSS locking support when Windows support
        # is added
        LOG.debug(_("Snapshotting VM %(vm_ref)s with label '%(label)s'...")
                % locals())

        vm_vdi_ref, vm_vdi_rec = cls.get_vdi_for_vm_safely(session, vm_ref)
        sr_ref = vm_vdi_rec["SR"]

        original_parent_uuid = get_vhd_parent_uuid(session, vm_vdi_ref)

        task = session.call_xenapi('Async.VM.snapshot', vm_ref, label)
        template_vm_ref = session.wait_for_task(task, instance_id)
        template_vdi_rec = cls.get_vdi_for_vm_safely(session,
                template_vm_ref)[1]
        template_vdi_uuid = template_vdi_rec["uuid"]

        LOG.debug(_('Created snapshot %(template_vm_ref)s from'
                ' VM %(vm_ref)s.') % locals())

        parent_uuid = wait_for_vhd_coalesce(
            session, instance_id, sr_ref, vm_vdi_ref, original_parent_uuid)

        #TODO(sirp): we need to assert only one parent, not parents two deep
        template_vdi_uuids = {'image': parent_uuid,
                              'snap': template_vdi_uuid}
        return template_vm_ref, template_vdi_uuids

    @classmethod
    def get_sr_path(cls, session):
        """Return the path to our storage repository

        This is used when we're dealing with VHDs directly, either by taking
        snapshots or by restoring an image in the DISK_VHD format.
        """
        sr_ref = safe_find_sr(session)
        sr_rec = session.get_xenapi().SR.get_record(sr_ref)
        sr_uuid = sr_rec["uuid"]
        return os.path.join(FLAGS.xenapi_sr_base_path, sr_uuid)

    @classmethod
    def upload_image(cls, session, instance, vdi_uuids, image_id):
        """ Requests that the Glance plugin bundle the specified VDIs and
        push them into Glance using the specified human-friendly name.
        """
        # NOTE(sirp): Currently we only support uploading images as VHD, there
        # is no RAW equivalent (yet)
        logging.debug(_("Asking xapi to upload %(vdi_uuids)s as"
                " ID %(image_id)s") % locals())

        os_type = instance.os_type or FLAGS.default_os_type

        glance_host, glance_port = \
            glance_image_service.pick_glance_api_server()
        params = {'vdi_uuids': vdi_uuids,
                  'image_id': image_id,
                  'glance_host': glance_host,
                  'glance_port': glance_port,
                  'sr_path': cls.get_sr_path(session),
                  'os_type': os_type}

        kwargs = {'params': pickle.dumps(params)}
        task = session.async_call_plugin('glance', 'upload_vhd', kwargs)
        session.wait_for_task(task, instance.id)

    @classmethod
    def fetch_blank_disk(cls, session, instance_type_id):
        # Size the blank harddrive to suit the machine type:
        one_gig = 1024 * 1024 * 1024
        req_type = instance_types.get_instance_type(instance_type_id)
        req_size = req_type['local_gb']

        LOG.debug("Creating blank HD of size %(req_size)d gigs"
                    % locals())
        vdi_size = one_gig * req_size

        LOG.debug("ISO vm create: Looking for the SR")
        sr_ref = safe_find_sr(session)

        vdi_ref = cls.create_vdi(session, sr_ref, 'blank HD', vdi_size, False)
        return vdi_ref

    @classmethod
    def fetch_image(cls, session, instance_id, image, user, project,
                    image_type):
        """
        image_type is interpreted as an ImageType instance
        Related flags:
            xenapi_image_service = ['glance', 'objectstore']
            glance_address = 'address for glance services'
            glance_port = 'port for glance services'

        Returns: A single filename if image_type is KERNEL_RAMDISK
                 A list of dictionaries that describe VDIs, otherwise
        """
        access = AuthManager().get_access_key(user, project)

        if FLAGS.xenapi_image_service == 'glance':
            return cls._fetch_image_glance(session, instance_id, image,
                                           access, image_type)
        else:
            return cls._fetch_image_objectstore(session, instance_id, image,
                                                access, user.secret,
                                                image_type)

    @classmethod
    def _fetch_image_glance_vhd(cls, session, instance_id, image, access,
                                image_type):
        """Tell glance to download an image and put the VHDs into the SR

        Returns: A list of dictionaries that describe VDIs
        """
        LOG.debug(_("Asking xapi to fetch vhd image %(image)s")
                    % locals())

        sr_ref = safe_find_sr(session)

        # NOTE(sirp): The Glance plugin runs under Python 2.4 which does not
        # have the `uuid` module. To work around this, we generate the uuids
        # here (under Python 2.6+) and pass them as arguments
        uuid_stack = [str(uuid.uuid4()) for i in xrange(2)]

        glance_host, glance_port = \
            glance_image_service.pick_glance_api_server()
        params = {'image_id': image,
                  'glance_host': glance_host,
                  'glance_port': glance_port,
                  'uuid_stack': uuid_stack,
                  'sr_path': cls.get_sr_path(session)}

        kwargs = {'params': pickle.dumps(params)}
        task = session.async_call_plugin('glance', 'download_vhd', kwargs)
        result = session.wait_for_task(task, instance_id)
        # 'download_vhd' will return a json encoded string containing
        # a list of dictionaries describing VDIs.  The dictionary will
        # contain 'vdi_type' and 'vdi_uuid' keys.  'vdi_type' can be
        # 'os' or 'swap' right now.
        vdis = json.loads(result)
        for vdi in vdis:
            LOG.debug(_("xapi 'download_vhd' returned VDI of "
                    "type '%(vdi_type)s' with UUID '%(vdi_uuid)s'" % vdi))

        cls.scan_sr(session, instance_id, sr_ref)

        # Pull out the UUID of the first VDI
        vdi_uuid = vdis[0]['vdi_uuid']
        # Set the name-label to ease debugging
        vdi_ref = session.get_xenapi().VDI.get_by_uuid(vdi_uuid)
        primary_name_label = get_name_label_for_image(image)
        session.get_xenapi().VDI.set_name_label(vdi_ref, primary_name_label)

        return vdis

    @classmethod
    def _fetch_image_glance_disk(cls, session, instance_id, image, access,
                                 image_type):
        """Fetch the image from Glance

        NOTE:
        Unlike _fetch_image_glance_vhd, this method does not use the Glance
        plugin; instead, it streams the disks through domU to the VDI
        directly.

        Returns: A single filename if image_type is KERNEL_RAMDISK
                 A list of dictionaries that describe VDIs, otherwise
        """
        # FIXME(sirp): Since the Glance plugin seems to be required for the
        # VHD disk, it may be worth using the plugin for both VHD and RAW and
        # DISK restores
        sr_ref = None
        if image_type == ImageType.DISK_ISO:
            sr_ref = safe_find_iso_sr(session)
            LOG.debug(_("ISO: Found sr possibly containing the ISO image"))
        else:
            sr_ref = safe_find_sr(session)

        glance_client, image_id = nova.image.get_glance_client(image)
        meta, image_file = glance_client.get_image(image_id)
        virtual_size = int(meta['size'])
        vdi_size = virtual_size
        LOG.debug(_("Size for image %(image)s:%(virtual_size)d") % locals())

        if image_type == ImageType.DISK:
            # Make room for MBR.
            vdi_size += MBR_SIZE_BYTES
        elif image_type == ImageType.KERNEL_RAMDISK and \
             vdi_size > FLAGS.max_kernel_ramdisk_size:
            max_size = FLAGS.max_kernel_ramdisk_size
            raise exception.Error(
                _("Kernel/Ramdisk image is too large: %(vdi_size)d bytes, "
                  "max %(max_size)d bytes") % locals())

        name_label = get_name_label_for_image(image)
        vdi_ref = cls.create_vdi(session, sr_ref, name_label, vdi_size, False)

        LOG.debug(_("Loading image of size %(virtual_size)d. Full set of"
                "properties is %(meta)s" % locals()))
        with_vdi_attached_here(session, vdi_ref, False,
                               lambda dev:
                               _stream_disk(dev, image_type,
                                            virtual_size, image_file))
        if image_type == ImageType.KERNEL_RAMDISK:
            #we need to invoke a plugin for copying VDI's
            #content into proper path
            LOG.debug(_("Copying VDI %s to /boot/guest on dom0"), vdi_ref)
            fn = "copy_kernel_vdi"
            args = {}
            args['vdi-ref'] = vdi_ref
            #let the plugin copy the correct number of bytes
            args['image-size'] = str(vdi_size)
            task = session.async_call_plugin('glance', fn, args)
            filename = session.wait_for_task(task, instance_id)
            #remove the VDI as it is not needed anymore
            session.get_xenapi().VDI.destroy(vdi_ref)
            LOG.debug(_("Kernel/Ramdisk VDI %s destroyed"), vdi_ref)
            return filename
        else:
            vdi_uuid = session.get_xenapi().VDI.get_uuid(vdi_ref)
            return [dict(vdi_type='os', vdi_uuid=vdi_uuid)]

    @classmethod
    def determine_disk_image_type(cls, instance):
        """Disk Image Types are used to determine where the kernel will reside
        within an image. To figure out which type we're dealing with, we use
        the following rules:

        1. If we're using Glance, we can use the image_type field to
           determine the image_type

        2. If we're not using Glance, then we need to deduce this based on
           whether a kernel_id is specified.
        """
        def log_disk_format(image_type):
            pretty_format = {ImageType.KERNEL_RAMDISK: 'KERNEL_RAMDISK',
                             ImageType.DISK: 'DISK',
                             ImageType.DISK_RAW: 'DISK_RAW',
                             ImageType.DISK_VHD: 'DISK_VHD',
                             ImageType.DISK_ISO: 'DISK_ISO'}
            disk_format = pretty_format[image_type]
            image_ref = instance.image_ref
            instance_id = instance.id
            LOG.debug(_("Detected %(disk_format)s format for image "
                        "%(image_ref)s, instance %(instance_id)s") % locals())

        def determine_from_glance():
            glance_disk_format2nova_type = {
                'ami': ImageType.DISK,
                'aki': ImageType.KERNEL_RAMDISK,
                'ari': ImageType.KERNEL_RAMDISK,
                'raw': ImageType.DISK_RAW,
<<<<<<< HEAD
                'vhd': ImageType.DISK_VHD,
                'iso': ImageType.DISK_ISO}
            client = glance.client.Client(FLAGS.glance_host, FLAGS.glance_port)
            meta = client.get_image_meta(instance.image_id)
=======
                'vhd': ImageType.DISK_VHD}
            image_ref = instance.image_ref
            glance_client, image_id = nova.image.get_glance_client(image_ref)
            meta = glance_client.get_image_meta(image_id)
>>>>>>> 8a8c013c
            disk_format = meta['disk_format']
            try:
                return glance_disk_format2nova_type[disk_format]
            except KeyError:
                raise exception.InvalidDiskFormat(disk_format=disk_format)

        def determine_from_instance():
            if instance.kernel_id:
                return ImageType.DISK
            else:
                return ImageType.DISK_RAW

        # FIXME(sirp): can we unify the ImageService and xenapi_image_service
        # abstractions?
        if FLAGS.xenapi_image_service == 'glance':
            image_type = determine_from_glance()
        else:
            image_type = determine_from_instance()

        log_disk_format(image_type)
        return image_type

    @classmethod
    def _fetch_image_glance(cls, session, instance_id, image, access,
                            image_type):
        """Fetch image from glance based on image type.

        Returns: A single filename if image_type is KERNEL_RAMDISK
                 A list of dictionaries that describe VDIs, otherwise
        """
        if image_type == ImageType.DISK_VHD:
            return cls._fetch_image_glance_vhd(
                session, instance_id, image, access, image_type)
        else:
            return cls._fetch_image_glance_disk(
                session, instance_id, image, access, image_type)

    @classmethod
    def _fetch_image_objectstore(cls, session, instance_id, image, access,
                                 secret, image_type):
        """Fetch an image from objectstore.

        Returns: A single filename if image_type is KERNEL_RAMDISK
                 A list of dictionaries that describe VDIs, otherwise
        """
        url = "http://%s:%s/_images/%s/image" % (FLAGS.s3_host, FLAGS.s3_port,
                                                 image)
        LOG.debug(_("Asking xapi to fetch %(url)s as %(access)s") % locals())
        if image_type == ImageType.KERNEL_RAMDISK:
            fn = 'get_kernel'
        else:
            fn = 'get_vdi'
        args = {}
        args['src_url'] = url
        args['username'] = access
        args['password'] = secret
        args['add_partition'] = 'false'
        args['raw'] = 'false'
        if image_type != ImageType.KERNEL_RAMDISK:
            args['add_partition'] = 'true'
            if image_type == ImageType.DISK_RAW:
                args['raw'] = 'true'
        task = session.async_call_plugin('objectstore', fn, args)
        uuid_or_fn = session.wait_for_task(task, instance_id)
        if image_type != ImageType.KERNEL_RAMDISK:
            return [dict(vdi_type='os', vdi_uuid=uuid_or_fn)]
        return uuid_or_fn

    @classmethod
    def determine_is_pv(cls, session, instance_id, vdi_ref, disk_image_type,
                        os_type):
        """
        Determine whether the VM will use a paravirtualized kernel or if it
        will use hardware virtualization.

            1. Objectstore (any image type):
               We use plugin to figure out whether the VDI uses PV

            2. Glance (VHD): then we use `os_type`, raise if not set

            3. Glance (DISK_RAW): use Pygrub to figure out if pv kernel is
               available

            4. Glance (DISK): pv is assumed

            5. Glance (ISO): use 'os_type', raise if not set
        """
        if FLAGS.xenapi_image_service == 'glance':
            # 2, 3, 4, 5: Glance
            return cls._determine_is_pv_glance(
              session, vdi_ref, disk_image_type, os_type)
        else:
            # 1. Objecstore
            return cls._determine_is_pv_objectstore(session, instance_id,
                                                    vdi_ref)

    @classmethod
    def _determine_is_pv_objectstore(cls, session, instance_id, vdi_ref):
        LOG.debug(_("Looking up vdi %s for PV kernel"), vdi_ref)
        fn = "is_vdi_pv"
        args = {}
        args['vdi-ref'] = vdi_ref
        task = session.async_call_plugin('objectstore', fn, args)
        pv_str = session.wait_for_task(task, instance_id)
        pv = None
        if pv_str.lower() == 'true':
            pv = True
        elif pv_str.lower() == 'false':
            pv = False
        LOG.debug(_("PV Kernel in VDI:%s"), pv)
        return pv

    @classmethod
    def _determine_is_pv_glance(cls, session, vdi_ref, disk_image_type,
                                os_type):
        """
        For a Glance image, determine if we need paravirtualization.

        The relevant scenarios are:
            2. Glance (VHD): then we use `os_type`, raise if not set

            3. Glance (DISK_RAW): use Pygrub to figure out if pv kernel is
               available

            4. Glance (DISK): pv is assumed

            5. Glance (DISK_ISO): no pv is assumed
        """

        LOG.debug(_("Looking up vdi %s for PV kernel"), vdi_ref)
        if disk_image_type == ImageType.DISK_VHD:
            # 2. VHD
            if os_type == 'windows':
                is_pv = False
            else:
                is_pv = True
        elif disk_image_type == ImageType.DISK_RAW:
            # 3. RAW
            is_pv = with_vdi_attached_here(session, vdi_ref, True, _is_vdi_pv)
        elif disk_image_type == ImageType.DISK:
            # 4. Disk
            is_pv = True
        elif disk_image_type == ImageType.DISK_ISO:
            # 5. ISO
            is_pv = False
        else:
            raise exception.Error(_("Unknown image format %(disk_image_type)s")
                                  % locals())

        return is_pv

    @classmethod
    def lookup(cls, session, name_label):
        """Look the instance i up, and returns it if available"""
        vm_refs = session.get_xenapi().VM.get_by_name_label(name_label)
        n = len(vm_refs)
        if n == 0:
            return None
        elif n > 1:
            raise exception.InstanceExists(name=name_label)
        else:
            return vm_refs[0]

    @classmethod
    def lookup_vm_vdis(cls, session, vm_ref):
        """Look for the VDIs that are attached to the VM"""
        # Firstly we get the VBDs, then the VDIs.
        # TODO(Armando): do we leave the read-only devices?
        vbd_refs = session.get_xenapi().VM.get_VBDs(vm_ref)
        vdi_refs = []
        if vbd_refs:
            for vbd_ref in vbd_refs:
                try:
                    vdi_ref = session.get_xenapi().VBD.get_VDI(vbd_ref)
                    # Test valid VDI
                    record = session.get_xenapi().VDI.get_record(vdi_ref)
                    LOG.debug(_('VDI %s is still available'), record['uuid'])
                except cls.XenAPI.Failure, exc:
                    LOG.exception(exc)
                else:
                    vdi_refs.append(vdi_ref)
            if len(vdi_refs) > 0:
                return vdi_refs
            else:
                return None

    @classmethod
    def preconfigure_instance(cls, session, instance, vdi_ref, network_info):
        """Makes alterations to the image before launching as part of spawn.
        """

        # As mounting the image VDI is expensive, we only want do do it once,
        # if at all, so determine whether it's required first, and then do
        # everything
        mount_required = False
        key, net = _prepare_injectables(instance, network_info)
        mount_required = key or net
        if not mount_required:
            return

        with_vdi_attached_here(session, vdi_ref, False,
                               lambda dev: _mounted_processing(dev, key, net))

    @classmethod
    def lookup_kernel_ramdisk(cls, session, vm):
        vm_rec = session.get_xenapi().VM.get_record(vm)
        if 'PV_kernel' in vm_rec and 'PV_ramdisk' in vm_rec:
            return (vm_rec['PV_kernel'], vm_rec['PV_ramdisk'])
        else:
            return (None, None)

    @classmethod
    def compile_info(cls, record):
        """Fill record with VM status information"""
        LOG.info(_("(VM_UTILS) xenserver vm state -> |%s|"),
                 record['power_state'])
        LOG.info(_("(VM_UTILS) xenapi power_state -> |%s|"),
                 XENAPI_POWER_STATE[record['power_state']])
        return {'state': XENAPI_POWER_STATE[record['power_state']],
                'max_mem': long(record['memory_static_max']) >> 10,
                'mem': long(record['memory_dynamic_max']) >> 10,
                'num_cpu': record['VCPUs_max'],
                'cpu_time': 0}

    @classmethod
    def compile_diagnostics(cls, session, record):
        """Compile VM diagnostics data"""
        try:
            host = session.get_xenapi_host()
            host_ip = session.get_xenapi().host.get_record(host)["address"]
        except (cls.XenAPI.Failure, KeyError) as e:
            return {"Unable to retrieve diagnostics": e}

        try:
            diags = {}
            xml = get_rrd(host_ip, record["uuid"])
            if xml:
                rrd = minidom.parseString(xml)
                for i, node in enumerate(rrd.firstChild.childNodes):
                    # We don't want all of the extra garbage
                    if i >= 3 and i <= 11:
                        ref = node.childNodes
                        # Name and Value
                        if len(ref) > 6:
                            diags[ref[0].firstChild.data] = \
                                ref[6].firstChild.data
            return diags
        except cls.XenAPI.Failure as e:
            return {"Unable to retrieve diagnostics": e}

    @classmethod
    def scan_sr(cls, session, instance_id=None, sr_ref=None):
        """Scans the SR specified by sr_ref"""
        if sr_ref:
            LOG.debug(_("Re-scanning SR %s"), sr_ref)
            task = session.call_xenapi('Async.SR.scan', sr_ref)
            session.wait_for_task(task, instance_id)

    @classmethod
    def scan_default_sr(cls, session):
        """Looks for the system default SR and triggers a re-scan"""
        sr_ref = find_sr(session)
        session.call_xenapi('SR.scan', sr_ref)


def get_rrd(host, vm_uuid):
    """Return the VM RRD XML as a string"""
    try:
        xml = urllib.urlopen("http://%s:%s@%s/vm_rrd?uuid=%s" % (
            FLAGS.xenapi_connection_username,
            FLAGS.xenapi_connection_password,
            host,
            vm_uuid))
        return xml.read()
    except IOError:
        return None


#TODO(sirp): This code comes from XS5.6 pluginlib.py, we should refactor to
# use that implmenetation
def get_vhd_parent(session, vdi_rec):
    """
    Returns the VHD parent of the given VDI record, as a (ref, rec) pair.
    Returns None if we're at the root of the tree.
    """
    if 'vhd-parent' in vdi_rec['sm_config']:
        parent_uuid = vdi_rec['sm_config']['vhd-parent']
        parent_ref = session.get_xenapi().VDI.get_by_uuid(parent_uuid)
        parent_rec = session.get_xenapi().VDI.get_record(parent_ref)
        vdi_uuid = vdi_rec['uuid']
        LOG.debug(_("VHD %(vdi_uuid)s has parent %(parent_ref)s") % locals())
        return parent_ref, parent_rec
    else:
        return None


def get_vhd_parent_uuid(session, vdi_ref):
    vdi_rec = session.get_xenapi().VDI.get_record(vdi_ref)
    ret = get_vhd_parent(session, vdi_rec)
    if ret:
        parent_ref, parent_rec = ret
        return parent_rec["uuid"]
    else:
        return None


def wait_for_vhd_coalesce(session, instance_id, sr_ref, vdi_ref,
                          original_parent_uuid):
    """ Spin until the parent VHD is coalesced into its parent VHD

    Before coalesce:
        * original_parent_vhd
            * parent_vhd
                snapshot

    Atter coalesce:
        * parent_vhd
            snapshot
    """
    max_attempts = FLAGS.xenapi_vhd_coalesce_max_attempts
    attempts = {'counter': 0}

    def _poll_vhds():
        attempts['counter'] += 1
        if attempts['counter'] > max_attempts:
            counter = attempts['counter']
            msg = (_("VHD coalesce attempts exceeded (%(counter)d >"
                    " %(max_attempts)d), giving up...") % locals())
            raise exception.Error(msg)

        VMHelper.scan_sr(session, instance_id, sr_ref)
        parent_uuid = get_vhd_parent_uuid(session, vdi_ref)
        if original_parent_uuid and (parent_uuid != original_parent_uuid):
            LOG.debug(_("Parent %(parent_uuid)s doesn't match original parent"
                    " %(original_parent_uuid)s, waiting for coalesce...")
                    % locals())
        else:
            # Breakout of the loop (normally) and return the parent_uuid
            raise utils.LoopingCallDone(parent_uuid)

    loop = utils.LoopingCall(_poll_vhds)
    loop.start(FLAGS.xenapi_vhd_coalesce_poll_interval, now=True)
    parent_uuid = loop.wait()
    return parent_uuid


def get_vdi_for_vm_safely(session, vm_ref):
    vdi_refs = VMHelper.lookup_vm_vdis(session, vm_ref)
    if vdi_refs is None:
        raise Exception(_("No VDIs found for VM %s") % vm_ref)
    else:
        num_vdis = len(vdi_refs)
        if num_vdis != 1:
            raise exception.Exception(_("Unexpected number of VDIs"
                    "(%(num_vdis)s) found"
                    " for VM %(vm_ref)s") % locals())

    vdi_ref = vdi_refs[0]
    vdi_rec = session.get_xenapi().VDI.get_record(vdi_ref)
    return vdi_ref, vdi_rec


def safe_find_sr(session):
    """Same as find_sr except raises a NotFound exception if SR cannot be
    determined
    """
    sr_ref = find_sr(session)
    if sr_ref is None:
        raise exception.StorageRepositoryNotFound()
    return sr_ref


def find_sr(session):
    """Return the storage repository to hold VM images"""
    host = session.get_xenapi_host()
    sr_refs = session.get_xenapi().SR.get_all()
    for sr_ref in sr_refs:
        sr_rec = session.get_xenapi().SR.get_record(sr_ref)
        if not ('i18n-key' in sr_rec['other_config'] and
                sr_rec['other_config']['i18n-key'] == 'local-storage'):
            continue
        for pbd_ref in sr_rec['PBDs']:
            pbd_rec = session.get_xenapi().PBD.get_record(pbd_ref)
            if pbd_rec['host'] == host:
                return sr_ref
    return None


def safe_find_iso_sr(session):
    """Same as find_iso_sr except raises a NotFound exception if SR cannot be
    determined
    """
    sr_ref = find_iso_sr(session)
    if sr_ref is None:
        raise exception.NotFound(_('Cannot find SR of content-type ISO'))
    return sr_ref


def find_iso_sr(session):
    """Return the storage repository to hold ISO images"""
    host = session.get_xenapi_host()
    sr_refs = session.get_xenapi().SR.get_all()
    for sr_ref in sr_refs:
        sr_rec = session.get_xenapi().SR.get_record(sr_ref)

        LOG.debug(_("ISO: looking at SR %(sr_rec)s") % locals())
        #TODO: use ['other_config']['il8n-key-iso-sr'] == 'local-storage'
        #    or something similar to identify the iso sr
        if not (sr_rec['content_type'] == 'iso' and
                sr_rec['name_label'] == 'Local ISOs'):
            LOG.debug(_("ISO: No match"))
            continue
        LOG.debug(_("ISO: SR MATCHing our criteria"))
        for pbd_ref in sr_rec['PBDs']:
            LOG.debug(_("ISO: ISO, looking to see if it is host local"))
            pbd_rec = session.get_xenapi().PBD.get_record(pbd_ref)
            pbd_rec_host = pbd_rec['host']
            LOG.debug(_("ISO: PBD matching, want %(pbd_rec)s, have %(host)s") %
                      locals())
            if pbd_rec_host == host:
                LOG.debug(_("ISO: SR with local PBD"))
                return sr_ref
    return None


def remap_vbd_dev(dev):
    """Return the appropriate location for a plugged-in VBD device

    Ubuntu Maverick moved xvd? -> sd?. This is considered a bug and will be
    fixed in future versions:
        https://bugs.launchpad.net/ubuntu/+source/linux/+bug/684875

    For now, we work around it by just doing a string replace.
    """
    # NOTE(sirp): This hack can go away when we pull support for Maverick
    should_remap = FLAGS.xenapi_remap_vbd_dev
    if not should_remap:
        return dev

    old_prefix = 'xvd'
    new_prefix = FLAGS.xenapi_remap_vbd_dev_prefix
    remapped_dev = dev.replace(old_prefix, new_prefix)

    return remapped_dev


def _wait_for_device(dev):
    """Wait for device node to appear"""
    for i in xrange(0, FLAGS.block_device_creation_timeout):
        if os.path.exists('/dev/%s' % dev):
            return
        time.sleep(1)

    raise StorageError(_('Timeout waiting for device %s to be created') % dev)


def with_vdi_attached_here(session, vdi_ref, read_only, f):
    this_vm_ref = get_this_vm_ref(session)
    vbd_rec = {}
    vbd_rec['VM'] = this_vm_ref
    vbd_rec['VDI'] = vdi_ref
    vbd_rec['userdevice'] = 'autodetect'
    vbd_rec['bootable'] = False
    vbd_rec['mode'] = read_only and 'RO' or 'RW'
    vbd_rec['type'] = 'disk'
    vbd_rec['unpluggable'] = True
    vbd_rec['empty'] = False
    vbd_rec['other_config'] = {}
    vbd_rec['qos_algorithm_type'] = ''
    vbd_rec['qos_algorithm_params'] = {}
    vbd_rec['qos_supported_algorithms'] = []
    LOG.debug(_('Creating VBD for VDI %s ... '), vdi_ref)
    vbd_ref = session.get_xenapi().VBD.create(vbd_rec)
    LOG.debug(_('Creating VBD for VDI %s done.'), vdi_ref)
    try:
        LOG.debug(_('Plugging VBD %s ... '), vbd_ref)
        session.get_xenapi().VBD.plug(vbd_ref)
        LOG.debug(_('Plugging VBD %s done.'), vbd_ref)
        orig_dev = session.get_xenapi().VBD.get_device(vbd_ref)
        LOG.debug(_('VBD %(vbd_ref)s plugged as %(orig_dev)s') % locals())
        dev = remap_vbd_dev(orig_dev)
        if dev != orig_dev:
            LOG.debug(_('VBD %(vbd_ref)s plugged into wrong dev, '
                        'remapping to %(dev)s') % locals())
        if dev != 'autodetect':
            # NOTE(johannes): Unit tests will end up with a device called
            # 'autodetect' which obviously won't exist. It's not ideal,
            # but the alternatives were much messier
            _wait_for_device(dev)
        return f(dev)
    finally:
        LOG.debug(_('Destroying VBD for VDI %s ... '), vdi_ref)
        vbd_unplug_with_retry(session, vbd_ref)
        ignore_failure(session.get_xenapi().VBD.destroy, vbd_ref)
        LOG.debug(_('Destroying VBD for VDI %s done.'), vdi_ref)


def vbd_unplug_with_retry(session, vbd_ref):
    """Call VBD.unplug on the given VBD, with a retry if we get
    DEVICE_DETACH_REJECTED.  For reasons which I don't understand, we're
    seeing the device still in use, even when all processes using the device
    should be dead."""
    # FIXME(sirp): We can use LoopingCall here w/o blocking sleep()
    while True:
        try:
            session.get_xenapi().VBD.unplug(vbd_ref)
            LOG.debug(_('VBD.unplug successful first time.'))
            return
        except VMHelper.XenAPI.Failure, e:
            if (len(e.details) > 0 and
                e.details[0] == 'DEVICE_DETACH_REJECTED'):
                LOG.debug(_('VBD.unplug rejected: retrying...'))
                time.sleep(1)
                LOG.debug(_('Not sleeping anymore!'))
            elif (len(e.details) > 0 and
                  e.details[0] == 'DEVICE_ALREADY_DETACHED'):
                LOG.debug(_('VBD.unplug successful eventually.'))
                return
            else:
                LOG.error(_('Ignoring XenAPI.Failure in VBD.unplug: %s'),
                              e)
                return


def ignore_failure(func, *args, **kwargs):
    try:
        return func(*args, **kwargs)
    except VMHelper.XenAPI.Failure, e:
        LOG.error(_('Ignoring XenAPI.Failure %s'), e)
        return None


def get_this_vm_uuid():
    with file('/sys/hypervisor/uuid') as f:
        return f.readline().strip()


def get_this_vm_ref(session):
    return session.get_xenapi().VM.get_by_uuid(get_this_vm_uuid())


def _is_vdi_pv(dev):
    LOG.debug(_("Running pygrub against %s"), dev)
    output = os.popen('pygrub -qn /dev/%s' % dev)
    for line in output.readlines():
        #try to find kernel string
        m = re.search('(?<=kernel:)/.*(?:>)', line)
        if m and m.group(0).find('xen') != -1:
            LOG.debug(_("Found Xen kernel %s") % m.group(0))
            return True
    LOG.debug(_("No Xen kernel found.  Booting HVM."))
    return False


def _stream_disk(dev, image_type, virtual_size, image_file):
    offset = 0
    if image_type == ImageType.DISK:
        offset = MBR_SIZE_BYTES
        _write_partition(virtual_size, dev)

    utils.execute('sudo', 'chown', os.getuid(), '/dev/%s' % dev)

    with open('/dev/%s' % dev, 'wb') as f:
        f.seek(offset)
        for chunk in image_file:
            f.write(chunk)


def _write_partition(virtual_size, dev):
    dest = '/dev/%s' % dev
    primary_first = MBR_SIZE_SECTORS
    primary_last = MBR_SIZE_SECTORS + (virtual_size / SECTOR_SIZE) - 1

    LOG.debug(_('Writing partition table %(primary_first)d %(primary_last)d'
            ' to %(dest)s...') % locals())

    def execute(*cmd, **kwargs):
        return utils.execute(*cmd, **kwargs)

    execute('sudo', 'parted', '--script', dest, 'mklabel', 'msdos')
    execute('sudo', 'parted', '--script', dest, 'mkpart', 'primary',
            '%ds' % primary_first,
            '%ds' % primary_last)

    LOG.debug(_('Writing partition table %s done.'), dest)


def get_name_label_for_image(image):
    # TODO(sirp): This should eventually be the URI for the Glance image
    return _('Glance image %s') % image


def _mount_filesystem(dev_path, dir):
    """mounts the device specified by dev_path in dir"""
    try:
        out, err = utils.execute('sudo', 'mount',
                                 '-t', 'ext2,ext3',
                                 dev_path, dir)
    except exception.ProcessExecutionError as e:
        err = str(e)
    return err


def _find_guest_agent(base_dir, agent_rel_path):
    """
    tries to locate a guest agent at the path
    specificed by agent_rel_path
    """
    agent_path = os.path.join(base_dir, agent_rel_path)
    if os.path.isfile(agent_path):
        # The presence of the guest agent
        # file indicates that this instance can
        # reconfigure the network from xenstore data,
        # so manipulation of files in /etc is not
        # required
        LOG.info(_('XenServer tools installed in this '
                'image are capable of network injection.  '
                'Networking files will not be'
                'manipulated'))
        return True
    xe_daemon_filename = os.path.join(base_dir,
        'usr', 'sbin', 'xe-daemon')
    if os.path.isfile(xe_daemon_filename):
        LOG.info(_('XenServer tools are present '
                'in this image but are not capable '
                'of network injection'))
    else:
        LOG.info(_('XenServer tools are not '
                'installed in this image'))
    return False


def _mounted_processing(device, key, net):
    """Callback which runs with the image VDI attached"""

    dev_path = '/dev/' + device + '1'  # NB: Partition 1 hardcoded
    tmpdir = tempfile.mkdtemp()
    try:
        # Mount only Linux filesystems, to avoid disturbing NTFS images
        err = _mount_filesystem(dev_path, tmpdir)
        if not err:
            try:
                # This try block ensures that the umount occurs
                if not _find_guest_agent(tmpdir, FLAGS.xenapi_agent_path):
                    LOG.info(_('Manipulating interface files '
                            'directly'))
                    disk.inject_data_into_fs(tmpdir, key, net,
                        utils.execute)
            finally:
                utils.execute('sudo', 'umount', dev_path)
        else:
            LOG.info(_('Failed to mount filesystem (expected for '
                'non-linux instances): %s') % err)
    finally:
        # remove temporary directory
        os.rmdir(tmpdir)


def _prepare_injectables(inst, networks_info):
    """
    prepares the ssh key and the network configuration file to be
    injected into the disk image
    """
    #do the import here - Cheetah.Template will be loaded
    #only if injection is performed
    from Cheetah import Template as t
    template = t.Template
    template_data = open(FLAGS.injected_network_template).read()

    key = str(inst['key_data'])
    net = None
    if networks_info:
        ifc_num = -1
        interfaces_info = []
        have_injected_networks = False
        for (network_ref, info) in networks_info:
            ifc_num += 1
            if not network_ref['injected']:
                continue

            have_injected_networks = True
            ip_v4 = ip_v6 = None
            if 'ips' in info and len(info['ips']) > 0:
                ip_v4 = info['ips'][0]
            if 'ip6s' in info and len(info['ip6s']) > 0:
                ip_v6 = info['ip6s'][0]
            if len(info['dns']) > 0:
                dns = info['dns'][0]
            interface_info = {'name': 'eth%d' % ifc_num,
                              'address': ip_v4 and ip_v4['ip'] or '',
                              'netmask': ip_v4 and ip_v4['netmask'] or '',
                              'gateway': info['gateway'],
                              'broadcast': info['broadcast'],
                              'dns': dns,
                              'address_v6': ip_v6 and ip_v6['ip'] or '',
                              'netmask_v6': ip_v6 and ip_v6['netmask'] or '',
                              'gateway_v6': ip_v6 and info['gateway6'] or '',
                              'use_ipv6': FLAGS.use_ipv6}
            interfaces_info.append(interface_info)

        if have_injected_networks:
            net = str(template(template_data,
                                searchList=[{'interfaces': interfaces_info,
                                            'use_ipv6': FLAGS.use_ipv6}]))
    return key, net<|MERGE_RESOLUTION|>--- conflicted
+++ resolved
@@ -573,17 +573,11 @@
                 'aki': ImageType.KERNEL_RAMDISK,
                 'ari': ImageType.KERNEL_RAMDISK,
                 'raw': ImageType.DISK_RAW,
-<<<<<<< HEAD
                 'vhd': ImageType.DISK_VHD,
                 'iso': ImageType.DISK_ISO}
-            client = glance.client.Client(FLAGS.glance_host, FLAGS.glance_port)
-            meta = client.get_image_meta(instance.image_id)
-=======
-                'vhd': ImageType.DISK_VHD}
             image_ref = instance.image_ref
             glance_client, image_id = nova.image.get_glance_client(image_ref)
             meta = glance_client.get_image_meta(image_id)
->>>>>>> 8a8c013c
             disk_format = meta['disk_format']
             try:
                 return glance_disk_format2nova_type[disk_format]
