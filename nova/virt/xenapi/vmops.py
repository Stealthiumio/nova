# vim: tabstop=4 shiftwidth=4 softtabstop=4

# Copyright (c) 2010 Citrix Systems, Inc.
#
#    Licensed under the Apache License, Version 2.0 (the "License"); you may
#    not use this file except in compliance with the License. You may obtain
#    a copy of the License at
#
#         http://www.apache.org/licenses/LICENSE-2.0
#
#    Unless required by applicable law or agreed to in writing, software
#    distributed under the License is distributed on an "AS IS" BASIS, WITHOUT
#    WARRANTIES OR CONDITIONS OF ANY KIND, either express or implied. See the
#    License for the specific language governing permissions and limitations
#    under the License.

"""
Management class for VM-related functions (spawn, reboot, etc).
"""

import logging

from nova import db
from nova import context

from nova.auth.manager import AuthManager
from nova.virt.xenapi.network_utils import NetworkHelper
from nova.virt.xenapi.vm_utils import VMHelper

XenAPI = None


class VMOps(object):
    """
    Management class for VM-related tasks
    """

    def __init__(self, session):
        global XenAPI
        if XenAPI is None:
            XenAPI = __import__('XenAPI')
        self._session = session
        # Load XenAPI module in the helper class
        VMHelper.late_import()

    def list_instances(self):
        """List VM instances"""
        vms = []
        for vm in self._session.get_xenapi().VM.get_all():
            rec = self._session.get_xenapi().VM.get_record(vm)
            if not rec["is_a_template"] and not rec["is_control_domain"]:
                vms.append(rec["name_label"])
        return vms

    def spawn(self, instance):
        """Create VM instance"""
        vm = VMHelper.lookup(self._session, instance.name)
        if vm is not None:
            raise Exception('Attempted to create non-unique name %s' %
                            instance.name)

        bridge = db.project_get_network(context.get_admin_context(),
                                      instance.project_id).bridge
        network_ref = \
            NetworkHelper.find_network_with_bridge(self._session, bridge)

        user = AuthManager().get_user(instance.user_id)
        project = AuthManager().get_project(instance.project_id)
        vdi_uuid = VMHelper.fetch_image(
                self._session, instance.image_id, user, project, True)
        kernel = VMHelper.fetch_image(
                self._session, instance.kernel_id, user, project, False)
        ramdisk = VMHelper.fetch_image(
                self._session, instance.ramdisk_id, user, project, False)
        vdi_ref = self._session.call_xenapi('VDI.get_by_uuid', vdi_uuid)
        vm_ref = VMHelper.create_vm(
                self._session, instance, kernel, ramdisk)
        VMHelper.create_vbd(self._session, vm_ref, vdi_ref, 0, True)
        if network_ref:
            VMHelper.create_vif(self._session, vm_ref,
                                network_ref, instance.mac_address)
        logging.debug('Starting VM %s...', vm_ref)
        self._session.call_xenapi('VM.start', vm_ref, False, False)
        logging.info('Spawning VM %s created %s.', instance.name,
                     vm_ref)
    
    def snapshot(self, instance, name):
        """ Create snapshot from a running VM instance """

        #TODO(sirp): Add quiesce and VSS locking support when Windows support
        # is added

        logging.debug("Starting snapshot for VM %s", instance)
        vm_ref = VMHelper.lookup(self._session, instance.name)

        label = "%s-snapshot" % instance.name
        try:
            template_vm_ref, template_vdi_uuids = VMHelper.create_snapshot(
                self._session, vm_ref, label)
        except XenAPI.Failure, exc:
            logging.error("Unable to Snapshot %s: %s", vm_ref, exc)
            return
       
        try:
            # call plugin to ship snapshot off to glance
            VMHelper.upload_image(self._session, template_vdi_uuids, name) 
        finally:
            self._destroy(template_vm_ref, shutdown=False)

        logging.debug("Finished snapshot and upload for VM %s", instance)

    def reboot(self, instance):
        """Reboot VM instance"""
        instance_name = instance.name
        vm = VMHelper.lookup(self._session, instance_name)
        if vm is None:
            raise Exception('instance not present %s' % instance_name)
        task = self._session.call_xenapi('Async.VM.clean_reboot', vm)
        self._session.wait_for_task(instance.id, task)

    def destroy(self, instance):
<<<<<<< HEAD
=======
        """Destroy VM instance"""
>>>>>>> 9547b76a
        vm = VMHelper.lookup(self._session, instance.name)
        return self._destroy(vm, shutdown=True)

    def _destroy(self, vm, shutdown=True):
        """ Destroy VM instance """
        if vm is None:
            # Don't complain, just return.  This lets us clean up instances
            # that have already disappeared from the underlying platform.
            return
        # Get the VDIs related to the VM
        vdis = VMHelper.lookup_vm_vdis(self._session, vm)
<<<<<<< HEAD
        if shutdown:
            try:
                task = self._session.call_xenapi('Async.VM.hard_shutdown',
                                                       vm)
                self._session.wait_for_task(task)
            except XenAPI.Failure, exc:
                logging.warn(exc)
=======
        try:
            task = self._session.call_xenapi('Async.VM.hard_shutdown',
                                                   vm)
            self._session.wait_for_task(instance.id, task)
        except XenAPI.Failure, exc:
            logging.warn(exc)
>>>>>>> 9547b76a
        # Disk clean-up
        if vdis:
            for vdi in vdis:
                try:
                    task = self._session.call_xenapi('Async.VDI.destroy', vdi)
                    self._session.wait_for_task(instance.id, task)
                except XenAPI.Failure, exc:
                    logging.warn(exc)
        try:
            task = self._session.call_xenapi('Async.VM.destroy', vm)
            self._session.wait_for_task(instance.id, task)
        except XenAPI.Failure, exc:
            logging.warn(exc)

    def _wait_with_callback(self, instance_id, task, callback):
        ret = None
        try:
            ret = self._session.wait_for_task(instance_id, task)
        except XenAPI.Failure, exc:
            logging.warn(exc)
        callback(ret)

    def pause(self, instance, callback):
        """Pause VM instance"""
        instance_name = instance.name
        vm = VMHelper.lookup(self._session, instance_name)
        if vm is None:
            raise Exception('instance not present %s' % instance_name)
        task = self._session.call_xenapi('Async.VM.pause', vm)
        self._wait_with_callback(instance.id, task, callback)

    def unpause(self, instance, callback):
        """Unpause VM instance"""
        instance_name = instance.name
        vm = VMHelper.lookup(self._session, instance_name)
        if vm is None:
            raise Exception('instance not present %s' % instance_name)
        task = self._session.call_xenapi('Async.VM.unpause', vm)
        self._wait_with_callback(instance.id, task, callback)

    def get_info(self, instance_id):
        """Return data about VM instance"""
        vm = VMHelper.lookup_blocking(self._session, instance_id)
        if vm is None:
            raise Exception('instance not present %s' % instance_id)
        rec = self._session.get_xenapi().VM.get_record(vm)
        return VMHelper.compile_info(rec)

    def get_diagnostics(self, instance_id):
        """Return data about VM diagnostics"""
        vm = VMHelper.lookup(self._session, instance_id)
        if vm is None:
            raise Exception("instance not present %s" % instance_id)
        rec = self._session.get_xenapi().VM.get_record(vm)
        return VMHelper.compile_diagnostics(self._session, rec)

    def get_console_output(self, instance):
        """Return snapshot of console"""
        # TODO: implement this to fix pylint!
        return 'FAKE CONSOLE OUTPUT of instance'<|MERGE_RESOLUTION|>--- conflicted
+++ resolved
@@ -119,10 +119,7 @@
         self._session.wait_for_task(instance.id, task)
 
     def destroy(self, instance):
-<<<<<<< HEAD
-=======
         """Destroy VM instance"""
->>>>>>> 9547b76a
         vm = VMHelper.lookup(self._session, instance.name)
         return self._destroy(vm, shutdown=True)
 
@@ -134,22 +131,13 @@
             return
         # Get the VDIs related to the VM
         vdis = VMHelper.lookup_vm_vdis(self._session, vm)
-<<<<<<< HEAD
         if shutdown:
             try:
-                task = self._session.call_xenapi('Async.VM.hard_shutdown',
-                                                       vm)
-                self._session.wait_for_task(task)
+                task = self._session.call_xenapi('Async.VM.hard_shutdown', vm)
+                self._session.wait_for_task(instance.id, task)
             except XenAPI.Failure, exc:
                 logging.warn(exc)
-=======
-        try:
-            task = self._session.call_xenapi('Async.VM.hard_shutdown',
-                                                   vm)
-            self._session.wait_for_task(instance.id, task)
-        except XenAPI.Failure, exc:
-            logging.warn(exc)
->>>>>>> 9547b76a
+
         # Disk clean-up
         if vdis:
             for vdi in vdis:
